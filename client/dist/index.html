<!DOCTYPE html>
<html lang="ja">
    <head>
        <meta charset="utf-8">
        <meta name="viewport" content="width=device-width,viewport-fit=cover,initial-scale=1.0,user-scalable=no,interactive-widget=resizes-visual">
        <link rel="icon" type="image/svg+xml" href="/assets/images/icons/favicon.svg">
        <link rel="icon" type="image/png" sizes="32x32" href="/assets/images/icons/favicon-32px.png">
        <link rel="icon" type="image/png" sizes="16x16" href="/assets/images/icons/favicon-16px.png">
        <link rel="apple-touch-icon" href="/assets/images/icons/apple-touch-icon.png">
        <link rel="stylesheet" href="https://cdn.jsdelivr.net/gh/mizunoko/depot@next/dist/css/common.css">
        <meta name="apple-mobile-web-app-capable" content="yes">
        <meta name="apple-mobile-web-app-status-bar-style" content="black">
        <meta name="apple-mobile-web-app-title" content="KonomiTV">
        <meta name="theme-color" content="#0D0807">
        <!-- KonomiTV は常にダークモードのため Dark Reader 拡張機能を無効化 -->
        <!-- ref: https://github.com/darkreader/darkreader/blob/main/CONTRIBUTING.md#disabling-dark-reader-on-your-site -->
        <meta name="darkreader-lock">
        <title>KonomiTV</title>
        <style>
            @font-face {
                font-family: 'Open Sans';
                font-weight: 500;
                font-display: swap;
                src: url('/assets/fonts/OpenSans-Medium.woff2') format('woff2');
            }
            @font-face {
                font-family: 'Open Sans';
                font-weight: 700;
                font-display: swap;
                src: url('/assets/fonts/OpenSans-Bold.woff2') format('woff2');
            }
            @font-face {
                font-family: 'YakuHanJPs';
                font-weight: 500;
                font-display: swap;
                src: url('/assets/fonts/YakuHanJPs-Medium.woff2') format('woff2');
            }
            @font-face {
                font-family: 'YakuHanJPs';
                font-weight: 700;
                font-display: swap;
                src: url('/assets/fonts/YakuHanJPs-Bold.woff2') format('woff2');
            }
            @font-face {
                font-family: 'Noto Sans JP';
                font-weight: 500;
                font-display: swap;
                src: url('/assets/fonts/NotoSansJP-Medium.woff2') format('woff2');
            }
            @font-face {
                font-family: 'Noto Sans JP';
                font-weight: 700;
                font-display: swap;
                src: url('/assets/fonts/NotoSansJP-Bold.woff2') format('woff2');
            }
            @font-face {
                font-family: 'Twemoji';
                font-weight: normal;
                font-display: swap;
                src: url('/assets/fonts/Twemoji.woff2') format('woff2');
            }
            @font-face {
                font-family: 'Material Design Icons';
                font-weight: normal;
                font-display: swap;
                src: url('/assets/fonts/MaterialDesignIcons.woff2') format('woff2');
            }
        </style>
<<<<<<< HEAD
      <script type="module" crossorigin src="/assets/top-uKJ9GJm1.js"></script>
      <link rel="modulepreload" crossorigin href="/assets/_commonjsHelpers-H04Rl2cU.js">
      <link rel="stylesheet" crossorigin href="/assets/top.gK2t-Wr7.css">
=======
      <script type="module" crossorigin src="/assets/index-CfJiLHux.js"></script>
      <link rel="stylesheet" crossorigin href="/assets/index.D5eprzLz.css">
>>>>>>> a19c901e
    <link rel="manifest" href="/manifest.webmanifest"></head>
    <body style="background: #1E1310; color: #FFEAEA;">
        <noscript>
            <strong>We're sorry but KonomiTV doesn't work properly without JavaScript enabled. Please enable it to continue.</strong>
        </noscript>
        <div id="app"></div>
    </body>
</html><|MERGE_RESOLUTION|>--- conflicted
+++ resolved
@@ -66,14 +66,8 @@
                 src: url('/assets/fonts/MaterialDesignIcons.woff2') format('woff2');
             }
         </style>
-<<<<<<< HEAD
-      <script type="module" crossorigin src="/assets/top-uKJ9GJm1.js"></script>
-      <link rel="modulepreload" crossorigin href="/assets/_commonjsHelpers-H04Rl2cU.js">
-      <link rel="stylesheet" crossorigin href="/assets/top.gK2t-Wr7.css">
-=======
       <script type="module" crossorigin src="/assets/index-CfJiLHux.js"></script>
       <link rel="stylesheet" crossorigin href="/assets/index.D5eprzLz.css">
->>>>>>> a19c901e
     <link rel="manifest" href="/manifest.webmanifest"></head>
     <body style="background: #1E1310; color: #FFEAEA;">
         <noscript>
