--- conflicted
+++ resolved
@@ -66,14 +66,9 @@
                 src: url('/assets/fonts/MaterialDesignIcons.woff2') format('woff2');
             }
         </style>
-<<<<<<< HEAD
-      <script type="module" crossorigin src="/assets/top-DnqNcTHE.js"></script>
+      <script type="module" crossorigin src="/assets/top-DDPpN5Hg.js"></script>
       <link rel="modulepreload" crossorigin href="/assets/_commonjsHelpers-CSPQI3rM.js">
-      <link rel="stylesheet" crossorigin href="/assets/top.BSyJ6eM3.css">
-=======
-      <script type="module" crossorigin src="/assets/index-CyocJmOS.js"></script>
-      <link rel="stylesheet" crossorigin href="/assets/index.LDmXtoWb.css">
->>>>>>> 63bbb178
+      <link rel="stylesheet" crossorigin href="/assets/top.LDmXtoWb.css">
     <link rel="manifest" href="/manifest.webmanifest"></head>
     <body style="background: #1E1310; color: #FFEAEA;">
         <noscript>
