<template>
    <v-dialog max-width="550" transition="slide-y-transition" v-model="pinned_channel_settings_modal">
        <v-card class="pinned-channels-settings">
            <v-card-title class="px-5 pt-6 pb-3 d-flex align-center font-weight-bold" style="height: 60px;">
                <Icon icon="iconamoon:sorting-left-bold" height="26px" />
                <span class="ml-3">ピン留め中チャンネルの並び替え</span>
                <v-spacer></v-spacer>
                <div v-ripple class="d-flex align-center rounded-circle cursor-pointer px-2 py-2" @click="pinned_channel_settings_modal = false">
                    <Icon icon="fluent:dismiss-12-filled" width="23px" height="23px" />
                </div>
            </v-card-title>
            <div class="px-5 pb-6">
                <div class="pinned-channels-settings__label"
                    v-if="(channelsStore.channels_list_with_pinned.get('ピン留め') ?? []).length > 0">
                    <div>各チャンネルのつまみをドラッグして並べ替えできます。</div>
                </div>
                <div class="pinned-channels-settings__label"
                    v-if="(channelsStore.channels_list_with_pinned.get('ピン留め') ?? []).length === 0">
                    <div><b>ピン留めされているチャンネルがありません。</b></div>
                    <div class="mt-1">TV ホーム画面のチャンネルリストの <Icon style="position: relative; bottom: -5px;" icon="fluent:pin-20-filled" width="18.5px" /> アイコンから、よくみるチャンネルをピン留めできます。</div>
                </div>
                <draggable class="pinned-channels" handle=".pinned-channel__sort-handle" item-key="id"
                    v-model="pinned_channels" v-if="pinned_channels.length > 0">
                    <!-- スロットの仕様上、名前は element 固定なので注意 -->
                    <template #item="{ element }: { element: ILiveChannel }">
                        <div class="pinned-channel">
                            <!-- 以下では Icon コンポーネントを使うと個数が多いときに高負荷になるため、意図的に SVG を直書きしている -->
<<<<<<< HEAD
                            <img class="pinned-channel__icon" :src="`${Utils.getApiBaseUrl()}/channels/${element.id}/logo`">
=======
                            <img class="pinned-channel__icon" loading="lazy" decoding="async"
                                :src="`${Utils.api_base_url}/channels/${element.id}/logo`">
>>>>>>> 589a4fe9
                            <span class="pinned-channel__name">Ch: {{element.channel_number}} {{element.name}}</span>
                            <button class="pinned-channel__sort-handle">
                                <svg class="iconify iconify--material-symbols" width="20px" height="20px" viewBox="0 0 24 24">
                                    <path fill="currentColor" d="M5 15q-.425 0-.713-.288T4 14q0-.425.288-.713T5 13h14q.425 0 .713.288T20 14q0 .425-.288.713T19 15H5Zm0-4q-.425 0-.713-.288T4 10q0-.425.288-.713T5 9h14q.425 0 .713.288T20 10q0 .425-.288.713T19 11H5Z"></path>
                                </svg>
                            </button>
                            <button v-ripple class="pinned-channel__delete-button"
                                @click="pinned_channels = pinned_channels.filter(channel => channel.id !== element.id)">
                                <svg class="iconify iconify--fluent" width="20px" height="20px" viewBox="0 0 16 16">
                                    <path fill="currentColor" d="M7 3h2a1 1 0 0 0-2 0ZM6 3a2 2 0 1 1 4 0h4a.5.5 0 0 1 0 1h-.564l-1.205 8.838A2.5 2.5 0 0 1 9.754 15H6.246a2.5 2.5 0 0 1-2.477-2.162L2.564 4H2a.5.5 0 0 1 0-1h4Zm1 3.5a.5.5 0 0 0-1 0v5a.5.5 0 0 0 1 0v-5ZM9.5 6a.5.5 0 0 0-.5.5v5a.5.5 0 0 0 1 0v-5a.5.5 0 0 0-.5-.5Z"></path>
                                </svg>
                            </button>
                        </div>
                    </template>
                </draggable>
            </div>
        </v-card>
    </v-dialog>
</template>
<script lang="ts">

import { mapStores } from 'pinia';
import { defineComponent, PropType } from 'vue';
import draggable from 'vuedraggable';

import { ILiveChannel } from '@/services/Channels';
import useChannelsStore from '@/stores/ChannelsStore';
import useSettingsStore from '@/stores/SettingsStore';
import Utils from '@/utils';

export default defineComponent({
    name: 'PinnedChannelSettings',
    components: {
        draggable,
    },
    props: {
        modelValue: {
            type: Boolean as PropType<boolean>,
            required: true,
        }
    },
    emits: {
        'update:modelValue': (value: boolean) => true,
    },
    data() {
        return {

            // ユーティリティをテンプレートで使えるように
            Utils: Object.freeze(Utils),

            // ピン留め中チャンネルの並び替え設定のモーダルを表示するか
            pinned_channel_settings_modal: false,

            // ピン留め中チャンネルの情報
            pinned_channels: [] as ILiveChannel[],
        };
    },
    computed: {
        ...mapStores(useChannelsStore, useSettingsStore),
    },
    watch: {

        // modelValue (親コンポーネント側: Props) の変更を監視し、変更されたら pinned_channel_settings_modal に反映する
        modelValue() {
            this.pinned_channel_settings_modal = this.modelValue;
        },

        // pinned_channel_settings_modal (子コンポーネント側) の変更を監視し、変更されたら this.$emit() で親コンポーネントに伝える
        pinned_channel_settings_modal() {
            this.$emit('update:modelValue', this.pinned_channel_settings_modal);
        },

        // ピン留め中チャンネルのリストが並び替えられたら、その並び順を設定に反映する
        pinned_channels() {
            this.settingsStore.settings.pinned_channel_ids = this.pinned_channels.map(channel => channel.id);
        },
    },
    async created() {

        // チャンネル情報を更新
        await this.channelsStore.update();

        // ピン留め中チャンネルのリストを取得
        this.pinned_channels = this.channelsStore.channels_list_with_pinned.get('ピン留め') ?? [];
    }
});

</script>
<style lang="scss" scoped>

.pinned-channels-settings {
    .v-card-title, & > div {
        @include smartphone-vertical {
            padding-left: 12px !important;
            padding-right: 12px !important;
        }
    }
    .v-card-title span {
        font-size: 20px;
        @include smartphone-vertical {
            font-size: 15.5px;
        }
    }
}

.pinned-channels-settings__label {
    margin-top: 8px;
    color: rgb(var(--v-theme-text-darken-1));
    font-size: 13.5px;
    line-height: 1.6;
    @include smartphone-horizontal {
        font-size: 11px;
        line-height: 1.7;
    }
}

.pinned-channels {
    display: flex;
    flex-direction: column;
    margin-top: 12px;

    .pinned-channel {
        display: flex;
        align-items: center;
        padding: 6px 0px;
        border-bottom: 1px solid rgb(var(--v-theme-background-lighten-2));
        transition: background-color 0.15s ease;

        &:last-of-type {
            border-bottom: none;
        }

        &__icon {
            display: inline-block;
            flex-shrink: 0;
            width: 64px;
            height: 36px;
            border-radius: 4px;
            // 読み込まれるまでのアイコンの背景
            background: linear-gradient(150deg, rgb(var(--v-theme-gray)), rgb(var(--v-theme-background-lighten-2)));
            object-fit: cover;
        }

        &__name {
            margin-left: 16px;
            font-size: 16.5px;
            overflow: hidden;
            white-space: nowrap;
            text-overflow: ellipsis;
            @include smartphone-vertical {
                margin-left: 12px;
                font-size: 15.5px;
            }
        }

        &__sort-handle {
            display: flex;
            align-items: center;
            justify-content: center;
            flex-shrink: 0;
            width: 35px;
            height: 40px;
            margin-left: auto;
            border-radius: 5px;
            outline: none;
            cursor: grab;
        }

        &__delete-button {
            display: flex;
            align-items: center;
            justify-content: center;
            flex-shrink: 0;
            width: 35px;
            height: 40px;
            margin-left: 4px;
            border-radius: 5px;
            outline: none;
            cursor: pointer;
        }
    }
}

</style><|MERGE_RESOLUTION|>--- conflicted
+++ resolved
@@ -25,12 +25,8 @@
                     <template #item="{ element }: { element: ILiveChannel }">
                         <div class="pinned-channel">
                             <!-- 以下では Icon コンポーネントを使うと個数が多いときに高負荷になるため、意図的に SVG を直書きしている -->
-<<<<<<< HEAD
-                            <img class="pinned-channel__icon" :src="`${Utils.getApiBaseUrl()}/channels/${element.id}/logo`">
-=======
                             <img class="pinned-channel__icon" loading="lazy" decoding="async"
-                                :src="`${Utils.api_base_url}/channels/${element.id}/logo`">
->>>>>>> 589a4fe9
+                                :src="`${Utils.getApiBaseUrl()}/channels/${element.id}/logo`">
                             <span class="pinned-channel__name">Ch: {{element.channel_number}} {{element.name}}</span>
                             <button class="pinned-channel__sort-handle">
                                 <svg class="iconify iconify--material-symbols" width="20px" height="20px" viewBox="0 0 24 24">
