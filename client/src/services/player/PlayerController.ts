
import assert from 'assert';

import DPlayer, { DPlayerType } from 'dplayer';
import Hls from 'hls.js';
import mpegts from 'mpegts.js';
import { watch } from 'vue';

import APIClient from '@/services/APIClient';
import CustomBufferController from '@/services/player/CustomBufferController';
import CaptureManager from '@/services/player/managers/CaptureManager';
import DocumentPiPManager from '@/services/player/managers/DocumentPiPManager';
import KeyboardShortcutManager from '@/services/player/managers/KeyboardShortcutManager';
import LiveCommentManager from '@/services/player/managers/LiveCommentManager';
import LiveDataBroadcastingManager from '@/services/player/managers/LiveDataBroadcastingManager';
import LiveEventManager from '@/services/player/managers/LiveEventManager';
import MediaSessionManager from '@/services/player/managers/MediaSessionManager';
import PlayerManager from '@/services/player/PlayerManager';
import Videos from '@/services/Videos';
import useChannelsStore from '@/stores/ChannelsStore';
import usePlayerStore from '@/stores/PlayerStore';
import useSettingsStore, { LiveStreamingQuality, LIVE_STREAMING_QUALITIES, VideoStreamingQuality, VIDEO_STREAMING_QUALITIES } from '@/stores/SettingsStore';
import Utils, { dayjs, PlayerUtils } from '@/utils';


/**
 * 動画プレイヤーである DPlayer に関連するロジックを丸ごとラップするクラスで、再生系ロジックの中核を担う
 * DPlayer の初期化後は DPlayer が発行するイベントなどに合わせ、各イベントハンドラーや PlayerManager を管理する
 *
 * このクラスはコンストラクタで指定されたチャンネル or 録画番組の再生に責任を持つ
 * await destroy() 後に再度 await init() すると、コンストラクタに渡したのと同じチャンネル or 録画番組のプレイヤーを再起動できる
 * 再生対象が他のチャンネル or 録画番組に切り替えられた際は、既存の PlayerController を破棄し、新たに PlayerController を作り直す必要がある
 * 実装上、このクラスのインスタンスは必ずアプリケーション上で1つだけ存在するように実装する必要がある
 */
class PlayerController {

    // ライブ視聴: 低遅延モードオンでの再生バッファ (秒単位)
    // 0.9 秒程度余裕を持たせる
    private static readonly LIVE_PLAYBACK_BUFFER_SECONDS_LOW_LATENCY = 0.9;

    // ライブ視聴: 低遅延モードオフでの再生バッファ (秒単位)
    // 4 秒程度の遅延を許容する
    private static readonly LIVE_PLAYBACK_BUFFER_SECONDS = 4.0;

    // 視聴履歴の最大件数
    private static readonly WATCHED_HISTORY_MAX_COUNT = 50;

    // 何秒視聴したら視聴履歴に追加するかの閾値 (秒)
    private static readonly WATCHED_HISTORY_THRESHOLD_SECONDS = 30;

    // 視聴履歴の更新間隔 (秒)
    private static readonly WATCHED_HISTORY_UPDATE_INTERVAL = 10;

    // DPlayer のインスタンス
    private player: DPlayer | null = null;

    // それぞれの PlayerManager のインスタンスのリスト
    private player_managers: PlayerManager[] = [];

    // 再生モード (Live: ライブ視聴, Video: ビデオ視聴)
    private readonly playback_mode: 'Live' | 'Video';

    // 画質プロファイル (Wi-Fi 回線時 / モバイル回線時)
    // デフォルトは自動判定だが、ユーザーによって手動変更されうる
    private quality_profile_type: 'Wi-Fi' | 'Cellular';

    // ライブ視聴: mpegts.js のバッファ詰まり対策で定期的に強制シークするインターバルをキャンセルする関数
    private live_force_seek_interval_timer_cancel: (() => void) | null = null;

    // ビデオ視聴: ビデオストリームのアクティブ状態を維持するために Keep-Alive API にリクエストを送るインターバルのキャンセルする関数
    private video_keep_alive_interval_timer_cancel: (() => void) | null = null;

    // setupPlayerContainerResizeHandler() で利用する ResizeObserver
    // 保持しておかないと disconnect() で ResizeObserver を止められない
    private player_container_resize_observer: ResizeObserver | null = null;

    // setControlDisplayTimer() で利用するタイマー ID
    // 保持しておかないと clearTimeout() でタイマーを止められない
    private player_control_ui_hide_timer_id: number = 0;

    // 視聴履歴に追加すべきかを判断するためのタイムアウトの ID
    private watched_history_threshold_timer_id: number = 0;

    // Screen Wake Lock API の WakeLockSentinel のインスタンス
    // 確保した起動ロックを解放するために保持しておく必要がある
    // Screen Wake Lock API がサポートされていない場合やリクエストに失敗した場合は null になる
    private screen_wake_lock: WakeLockSentinel | null = null;

    // RomSound の AudioContext と AudioBuffer のリスト
    private readonly romsounds_context: AudioContext = new AudioContext();
    private readonly romsounds_buffers: AudioBuffer[] = [];

    // L字画面のクロップ設定で使うウォッチャーを保持する配列
    private lshaped_screen_crop_watchers: (() => void)[] = [];

    // 破棄中かどうか
    // 破棄中は destroy() が呼ばれても何もしない
    private destroying = false;

    // 破棄済みかどうか
    private destroyed = false;


    /**
     * コンストラクタ
     * 実際の DPlayer の初期化処理は await init() で行われる
     */
    constructor(playback_mode: 'Live' | 'Video') {

        // 再生モードをセット
        this.playback_mode = playback_mode;

        // デフォルトでは、現在のネットワーク回線が Cellular (モバイル回線) のとき、モバイル回線向けの画質プロファイルを適用する
        // Wi-Fi 回線またはネットワーク回線種別を取得できなかった場合は、Wi-Fi 回線向けの画質プロファイルを適用する
        // この画質プロファイルはユーザーによって手動で変更されうる
        const network_circuit_type = PlayerUtils.getNetworkCircuitType();
        if (network_circuit_type === 'Cellular') {
            this.quality_profile_type = 'Cellular';
        } else {
            this.quality_profile_type = 'Wi-Fi';
        }

        // 01 ~ 14 まですべての RomSound を読み込む
        (async () => {
            for (let index = 1; index <= 14; index++) {
                // ArrayBuffer をデコードして AudioBuffer にし、すぐ呼び出せるように貯めておく
                // ref: https://ics.media/entry/200427/
                const romsound_url = `/konomitv/assets/romsounds/${index.toString().padStart(2, '0')}.wav`;
                const romsound_response = await APIClient.get<ArrayBuffer>(romsound_url, {
                    baseURL: '',  // BaseURL を明示的にクライアントのルートに設定
                    responseType: 'arraybuffer',
                });
                if (romsound_response.type === 'success') {
                    this.romsounds_buffers.push(await this.romsounds_context.decodeAudioData(romsound_response.data));
                }
            }
        })();
    }


    /**
     * 現在の画質プロファイルタイプに応じた画質プロファイル
     */
    private get quality_profile(): {
        tv_streaming_quality: LiveStreamingQuality;
        tv_data_saver_mode: boolean;
        tv_low_latency_mode: boolean;
        video_streaming_quality: VideoStreamingQuality;
        video_data_saver_mode: boolean;
    } {
        const settings_store = useSettingsStore();
        // モバイル回線向けの画質プロファイルを返す
        if (this.quality_profile_type === 'Cellular') {
            return {
                tv_streaming_quality: settings_store.settings.tv_streaming_quality_cellular,
                tv_data_saver_mode: settings_store.settings.tv_data_saver_mode_cellular,
                tv_low_latency_mode: settings_store.settings.tv_low_latency_mode_cellular,
                video_streaming_quality: settings_store.settings.video_streaming_quality_cellular,
                video_data_saver_mode: settings_store.settings.video_data_saver_mode_cellular,
            };
        // Wi-Fi 回線向けの画質プロファイルを返す
        } else {
            return {
                tv_streaming_quality: settings_store.settings.tv_streaming_quality,
                tv_data_saver_mode: settings_store.settings.tv_data_saver_mode,
                tv_low_latency_mode: settings_store.settings.tv_low_latency_mode,
                video_streaming_quality: settings_store.settings.video_streaming_quality,
                video_data_saver_mode: settings_store.settings.video_data_saver_mode,
            };
        }
    }


    /**
     * ライブ視聴: 許容する HTMLMediaElement の内部再生バッファの秒数
     */
    private get live_playback_buffer_seconds(): number {
        // 低遅延モードであれば低遅延向けの再生バッファを、そうでなければ通常の再生バッファ (秒単位)
        let live_playback_buffer_seconds = this.quality_profile.tv_low_latency_mode ?
            PlayerController.LIVE_PLAYBACK_BUFFER_SECONDS_LOW_LATENCY : PlayerController.LIVE_PLAYBACK_BUFFER_SECONDS;
        // Safari の Media Source Extensions API の実装はどうもバッファの揺らぎが大きい (?) ようなので、バッファ詰まり対策で
        // さらに 0.3 秒程度余裕を持たせる
        if (Utils.isSafari() === true) {
            live_playback_buffer_seconds += 0.3;
        }
        return live_playback_buffer_seconds;
    }


    /**
     * DPlayer と PlayerManager を初期化し、再生準備を行う
     */
    public async init(options: {
        default_quality: string | null;
        playback_rate: number | null;
        seek_seconds: number | null;
    } = {
        default_quality: null,
        playback_rate: null,
        seek_seconds: null,
    }): Promise<void> {
        const channels_store = useChannelsStore();
        const player_store = usePlayerStore();
        const settings_store = useSettingsStore();
        console.log('\u001b[31m[PlayerController] Initializing...');

        // 破棄済みかどうかのフラグを下ろす
        this.destroyed = false;

        // PlayerStore にプレイヤーを初期化したことを通知する
        // 実際にはこの時点ではプレイヤーの初期化は完了していないが、PlayerController.init() を実行したことが通知されることが重要
        // ライブ視聴かつザッピングを経てチャンネルが確定した場合、破棄を遅らせていた以前の PlayerController に紐づく
        // KeyboardShortcutManager がこのタイミングで破棄される
        player_store.is_player_initialized = true;

        // mpegts.js と hls.js を window 直下に入れる
        // こうしないと DPlayer が mpegts.js / hls.js を認識できない
        (window as any).mpegts = mpegts;
        (window as any).Hls = Hls;

        // ブラウザが H.265 / HEVC の再生に対応していて、かつ通信節約モードが有効なとき、H.265 / HEVC で再生する
        let is_hevc_playback = false;
        if (PlayerUtils.isHEVCVideoSupported() &&
            ((this.playback_mode === 'Live' && this.quality_profile.tv_data_saver_mode === true) ||
             (this.playback_mode === 'Video' && this.quality_profile.video_data_saver_mode === true))) {
            is_hevc_playback = true;
        }

        // ブラウザが MSE in Worker での H.265 / HEVC 再生に対応しているかどうか
        const is_hevc_video_supported_in_worker = await mpegts.supportWorkerForMSEH265Playback();

        // 文字スーパーの表示設定
        // ライブ視聴とビデオ視聴で設定キーが異なる
        const is_show_superimpose = this.playback_mode === 'Live' ?
            settings_store.settings.tv_show_superimpose : settings_store.settings.video_show_superimpose;

        // シーク秒数が指定されていない（初回ロード時）は、視聴履歴があればその位置から再生を開始する
        // なければ録画開始マージン + 2秒シークする
        // 2秒プラスしているのは、実際の放送波では EPG (EIT[p/f]) の変更より2〜4秒後に実際に番組が切り替わる場合が多いため
        // この誤差は放送局や TOT 精度によっておそらく異なるので、本編の最初が削れないように2秒のプラスに留めている
        // seek_seconds はこの後 DPlayer を初期化した後の初回シーク時に参照される
        let seek_seconds = options.seek_seconds;
        if (seek_seconds === null) {
            const history = settings_store.settings.watched_history.find(
                history => history.video_id === player_store.recorded_program.id
            );
            if (history) {
                seek_seconds = history.last_playback_position;
                console.log(`\u001b[31m[PlayerController] Seeking to ${seek_seconds} seconds. (Watched History)`);
            } else {
                seek_seconds = player_store.recorded_program.recording_start_margin + 2;
                console.log(`\u001b[31m[PlayerController] Seeking to ${seek_seconds} seconds. (Recording Start Margin + 2)`);
            }
        }

        // この時点で LocalStorage に dplayer-danmaku-opacity キーが存在しなければ、コメントの透明度の既定値を設定する
        // DPlayer のデフォルトは 1.0 (全表示) だが映像が見づらくなるため、0.5 に設定する
        if (localStorage.getItem('dplayer-danmaku-opacity') === null) {
            localStorage.setItem('dplayer-danmaku-opacity', '0.5');
        }

        // DPlayer を初期化
        this.player = new DPlayer({
            // DPlayer を配置する要素
            container: document.querySelector<HTMLDivElement>('.watch-player__dplayer')!,
            // テーマカラー
            theme: '#E64F97',
            // 言語 (日本語固定)
            lang: 'ja-jp',
            // ライブモード (ビデオ視聴では無効)
            live: this.playback_mode === 'Live' ? true : false,
            // ライブモードで同期する際の最小バッファサイズ
            liveSyncMinBufferSize: this.live_playback_buffer_seconds - 0.1,
            // ループ再生 (ライブ視聴では無効)
            loop: this.playback_mode === 'Live' ? false : true,
            // 自動再生
            autoplay: true,
            // AirPlay 機能 (うまく動かないため無効化)
            airplay: false,
            // ショートカットキー（こちらで制御するため無効化）
            hotkey: false,
            // スクリーンショット (こちらで制御するため無効化)
            screenshot: false,
            // CORS を有効化
            crossOrigin: 'anonymous',
            // 音量の初期値
            volume: 1.0,
            // 再生速度の設定 (x1.1 を追加)
            playbackSpeed: [0.25, 0.5, 0.75, 1, 1.1, 1.25, 1.5, 1.75, 2],

            // 動画の設定
            video: (() => {
                // 画質リスト
                const qualities: DPlayerType.VideoQuality[] = [];
                // H.265 / HEVC 再生時のみ、API に渡す画質に -hevc のプレフィックスをつける
                const hevc_prefix = is_hevc_playback === true ? '-hevc' : '';

                // ライブ視聴: チャンネル情報がセットされているはず
                if (this.playback_mode === 'Live') {
                    // ライブストリーミング API のベース URL
<<<<<<< HEAD
                    const streaming_api_base_url = `${Utils.getApiBaseUrl()}/streams/live/${channels_store.channel.current.display_channel_id}`;

=======
                    const streaming_api_base_url = `${Utils.api_base_url}/streams/live/${channels_store.channel.current.display_channel_id}`;
>>>>>>> 589a4fe9
                    // ラジオチャンネルの場合
                    // API が受け付ける画質の値は通常のチャンネルと同じだが (手抜き…)、実際の画質は 48KHz/192kbps で固定される
                    // ラジオチャンネルの場合は、1080p と渡しても 48kHz/192kbps 固定の音声だけの MPEG-TS が配信される
                    if (channels_store.channel.current.is_radiochannel === true) {
                        qualities.push({
                            name: '48kHz/192kbps',
                            type: 'mpegts',
                            url: `${streaming_api_base_url}/1080p/mpegts`,
                        });
                    // 通常のチャンネルの場合
                    } else {
                        // 画質リストを作成
                        for (const quality_name of LIVE_STREAMING_QUALITIES) {
                            qualities.push({
                                // 1080p-60fps のみ、見栄えの観点から表示上 "1080p (60fps)" と表示する
                                name: quality_name === '1080p-60fps' ? '1080p (60fps)' : quality_name,
                                type: 'mpegts',
                                url: `${streaming_api_base_url}/${quality_name}${hevc_prefix}/mpegts`,
                            });
                        }
                    }
                    // デフォルトの画質
                    let default_quality: string = this.quality_profile.tv_streaming_quality;
                    if (options.default_quality !== null) {
                        // PlayerController.init() のオプションでデフォルト画質が指定されている場合は
                        // 画質プロファイルに記載の画質ではなく、指定された（前回再生時の）画質を使ってレジュームする
                        default_quality = options.default_quality;
                    }
                    // ラジオチャンネルのみ常に 48KHz/192kbps に固定する
                    if (channels_store.channel.current.is_radiochannel) {
                        default_quality = '48kHz/192kbps';
                    }
                    return {
                        quality: qualities,
                        defaultQuality: default_quality,
                    };

                // ビデオ視聴: 録画番組情報がセットされているはず
                } else {
                    // ビデオストリーミング API のベース URL
<<<<<<< HEAD
                    const streaming_api_base_url = `${Utils.getApiBaseUrl()}/streams/video/${player_store.recorded_program.id}`;

=======
                    const streaming_api_base_url = `${Utils.api_base_url}/streams/video/${player_store.recorded_program.id}`;
>>>>>>> 589a4fe9
                    // 画質リストを作成
                    for (const quality_name of VIDEO_STREAMING_QUALITIES) {
                        // 画質ごとに異なるセッション ID を生成 (セッション ID は UUID の - で区切って一番左側のみを使う)
                        const session_id = crypto.randomUUID().split('-')[0];
                        // 画質設定を追加
                        qualities.push({
                            // 1080p-60fps のみ、見栄えの観点から表示上 "1080p (60fps)" と表示する
                            name: quality_name === '1080p-60fps' ? '1080p (60fps)' : quality_name,
                            type: 'hls',
                            url: `${streaming_api_base_url}/${quality_name}${hevc_prefix}/playlist?session_id=${session_id}`,
                        });
                    }
                    // デフォルトの画質
                    // ビデオ視聴時はラジオは考慮しない
                    let default_quality: string = this.quality_profile.video_streaming_quality;
                    if (options.default_quality !== null) {
                        // PlayerController.init() のオプションでデフォルト画質が指定されている場合は
                        // 画質プロファイルに記載の画質ではなく、指定された（前回再生時の）画質を使ってレジュームする
                        default_quality = options.default_quality;
                    }
                    return {
                        quality: qualities,
                        defaultQuality: default_quality,
                        thumbnails: {
                            url: `${Utils.api_base_url}/videos/${player_store.recorded_program.id}/thumbnail/tiled`,
                            interval: (() => {
                                // 以下のロジックは server/app/metadata/ThumbnailGenerator.py のものと同一
                                // 録画番組の長さ (分単位で切り捨て)
                                const duration_min = Math.floor(player_store.recorded_program.recorded_video.duration / 60);
                                // 基準となる動画の長さ (30分)
                                const BASE_DURATION_MIN = 30;
                                // 基準となる間隔 (5秒)
                                const BASE_INTERVAL_SEC = 5.0;
                                // 最大間隔 (30秒)
                                const MAX_INTERVAL_SEC = 30.0;
                                // 30分以下は一律5秒間隔
                                if (duration_min <= BASE_DURATION_MIN) {
                                    return BASE_INTERVAL_SEC;
                                }
                                // 30分超の場合は対数関数的に増加を抑制
                                // duration_ratio = 2 (1時間) の時に、increase_ratio が約1.5になるように調整
                                const duration_ratio = duration_min / BASE_DURATION_MIN;
                                // log(1 + x) の代わりに log(1 + x/2) を使うことで、1時間の時に1.5倍程度になるよう調整
                                return Math.min(
                                    MAX_INTERVAL_SEC,
                                    BASE_INTERVAL_SEC * duration_ratio / Math.log2(1 + duration_ratio/2)
                                );
                            })(),
                            width: 480,  // サムネイルの幅
                            height: 270,  // サムネイルの高さ
                            columnCount: 34,  // サムネイルの列数
                        }
                    };
                }
            })(),

            // コメントの設定
            danmaku: {
                // コメントするユーザー名: 便宜上 KonomiTV に固定 (実際には利用されない)
                user: 'KonomiTV',
                // コメントの流れる速度
                speedRate: settings_store.settings.comment_speed_rate,
                // コメントのフォントサイズ
                fontSize: settings_store.settings.comment_font_size,
                // コメント送信後にコメントフォームを閉じるかどうか
                closeCommentFormAfterSend: settings_store.settings.close_comment_form_after_sending,
            },

            // コメント API バックエンドの設定
            apiBackend: {
                // コメント取得時
                read: async (options) => {
                    if (this.playback_mode === 'Live') {
                        // ライブ視聴: 空の配列を返す
                        // ライブ視聴では LiveCommentManager 側でリアルタイムにコメントを受信して直接描画するため、ここでは一旦コメント0件として認識させる
                        options.success([]);
                    } else {
                        // ビデオ視聴: 過去ログコメントを取得して返す
                        const jikkyo_comments = await Videos.fetchVideoJikkyoComments(player_store.recorded_program.id);
                        if (jikkyo_comments.is_success === false) {
                            // 取得に失敗した場合はコメントリストにエラーメッセージを表示する
                            // ただし「この録画番組の過去ログコメントは存在しないか、現在取得中です。」の場合はエラー扱いしない
                            player_store.video_comment_init_failed_message = jikkyo_comments.detail;
                            if (jikkyo_comments.detail !== 'この録画番組の過去ログコメントは存在しないか、現在取得中です。') {
                                options.error(jikkyo_comments.detail);
                            } else {
                                options.success([]);
                            }
                        } else {
                            // 過去ログコメントを取得できているということは、recording_start_time は null ではないはず
                            const recording_start_time = player_store.recorded_program.recorded_video.recording_start_time!;
                            // コメントリストに取得した過去ログコメントを送る
                            // コメ番は重複している可能性がないとも言い切れないので、別途連番を振る
                            let count = 0;
                            player_store.event_emitter.emit('CommentReceived', {
                                is_initial_comments: true,
                                comments: jikkyo_comments.comments.map((comment) => ({
                                    id: count++,
                                    text: comment.text,
                                    time: dayjs(recording_start_time).add(comment.time, 'seconds').format('MM/DD HH:mm:ss'),
                                    playback_position: comment.time,
                                    user_id: comment.author,
                                    my_post: false,
                                })),
                            });
                            options.success(jikkyo_comments.comments);
                        }
                        // コメント表示をシーク状態に同期する
                        // ここでシークしておかないと、DPlayer の初期化直後にシークした際にシーク位置より前のコメントが一斉に描画されてしまう
                        this.player!.danmaku!.seek();
                        // コメントリストもシークバーに合わせてスクロールさせておく（コメントリストコンポーネントに通知）
                        // この時点ではまだ映像の読み込みが完了していない可能性が高いので、currentTime がまだ 0 か非数の場合は seek_seconds をそのまま使う
                        let comment_seek_seconds = this.player!.video.currentTime;
                        if (comment_seek_seconds === 0 || isNaN(comment_seek_seconds)) {
                            comment_seek_seconds = seek_seconds;
                        }
                        await Utils.sleep(0.1);  // 仮想スクローラーの準備ができるまで少し待つ
                        player_store.event_emitter.emit('PlaybackPositionChanged', {
                            playback_position: comment_seek_seconds,
                        });
                        console.log(`\u001b[31m[PlayerController] Comment list seeking to ${comment_seek_seconds} seconds.`);
                    }
                },
                // コメント送信時
                send: async (options) => {
                    if (this.playback_mode === 'Live') {
                        // ライブ視聴: コメントを送信する
                        // PlayerManager に登録されているはずの LiveCommentManager を探し、コメントを送信する
                        for (const player_manager of this.player_managers) {
                            if (player_manager instanceof LiveCommentManager) {
                                player_manager.sendComment(options);  // options.success() は LiveCommentManager 側で呼ばれる
                                return;
                            }
                        }
                    } else {
                        // ビデオ視聴: 過去ログにはコメントできないのでエラーを返す
                        options.error('録画番組にはコメントできません。');
                    }
                },
            },

            // 字幕の設定
            subtitle: {
                type: 'aribb24',  // aribb24.js を有効化
            },

            // 再生プラグインの設定
            pluginOptions: {
                // mpegts.js
                mpegts: {
                    config: {
                        // Web Worker を有効にする
                        enableWorker: true,
                        // Media Source Extensions API 向けの Web Worker を有効にする
                        // メインスレッドから再生処理を分離することで、低スペック端末で DOM 描画の遅延が影響して映像再生が詰まる問題が解消される
                        // MSE in Worker が使えない環境では自動的に mpegts.js 側でフォールバックされるため、基本的に true を設定する
                        // ただし Windows 版 Microsoft Edge では MSE in Worker 有効時のみ H.265 / HEVC 再生が動作しないため、この場合のみ無効化する
                        enableWorkerForMSE: (is_hevc_playback === true && is_hevc_video_supported_in_worker === false) ? false : true,
                        // 再生開始まで 2048KB のバッファを貯める (?)
                        // あまり大きくしすぎてもどうも効果がないようだが、小さくしたり無効化すると特に Safari で不安定になる
                        enableStashBuffer: true,
                        stashInitialSize: Math.floor(2048 * 1024),
                        // HTMLMediaElement の内部バッファによるライブストリームの遅延を追跡する
                        // liveBufferLatencyChasing と異なり、いきなり再生時間をスキップするのではなく、
                        // 再生速度を少しだけ上げることで再生を途切れさせることなく遅延を追跡する
                        liveSync: this.quality_profile.tv_low_latency_mode,
                        // 許容する HTMLMediaElement の内部バッファの最大値 (秒単位, 3秒)
                        liveSyncMaxLatency: 3,
                        // HTMLMediaElement の内部バッファ (遅延) が liveSyncMaxLatency を超えたとき、ターゲットとする遅延時間 (秒単位)
                        liveSyncTargetLatency: this.live_playback_buffer_seconds,
                        // ライブストリームの遅延の追跡に利用する再生速度 (x1.1)
                        // 遅延が 3 秒を超えたとき、遅延が playback_buffer_sec を下回るまで再生速度が x1.1 に設定される
                        liveSyncPlaybackRate: 1.1,
                    }
                },
                // hls.js
                hls: {
                    ...Hls.DefaultConfig,
                    // Web Worker を有効にする
                    enableWorker: true,
                    // MediaSource が存在しない場合のみ ManagedMediaSource を利用する
                    preferManagedMediaSource: false,
                    // カスタムバッファコントローラーを設定
                    // @ts-ignore
                    bufferController: CustomBufferController,
                    // プレイリスト / セグメントのリクエスト時のタイムアウトを回避する
                    manifestLoadPolicy: {
                        default: {
                            maxTimeToFirstByteMs: 1000000,  // 適当に大きな値を設定
                            maxLoadTimeMs: 1000000,  // 適当に大きな値を設定
                            timeoutRetry: {
                                maxNumRetry: 2,
                                retryDelayMs: 0,
                                maxRetryDelayMs: 0,
                            },
                            errorRetry: {
                                maxNumRetry: 1,
                                retryDelayMs: 1000,
                                maxRetryDelayMs: 8000,
                            },
                        },
                    },
                    playlistLoadPolicy: {
                        default: {
                            maxTimeToFirstByteMs: 1000000,  // 適当に大きな値を設定
                            maxLoadTimeMs: 1000000,  // 適当に大きな値を設定
                            timeoutRetry: {
                                maxNumRetry: 2,
                                retryDelayMs: 0,
                                maxRetryDelayMs: 0,
                            },
                            errorRetry: {
                                maxNumRetry: 2,
                                retryDelayMs: 1000,
                                maxRetryDelayMs: 8000,
                            }
                        }
                    },
                    fragLoadPolicy: {
                        default: {
                            maxTimeToFirstByteMs: 1000000,  // 適当に大きな値を設定
                            maxLoadTimeMs: 1000000,  // 適当に大きな値を設定
                            timeoutRetry: {
                                maxNumRetry: 4,
                                retryDelayMs: 0,
                                maxRetryDelayMs: 0,
                            },
                            errorRetry: {
                                maxNumRetry: 6,
                                retryDelayMs: 1000,
                                maxRetryDelayMs: 8000,
                            }
                        }
                    }
                },
                // aribb24.js
                aribb24: {
                    // 文字スーパーレンダラーを無効にするかどうか
                    disableSuperimposeRenderer: is_show_superimpose === false,
                    // 描画フォント
                    normalFont: (() => {
                        let font = settings_store.settings.caption_font;
                        if (font === 'Yu Gothic') {
                            // 游ゴシックのみ、Windows と Mac で名前が異なる
                            font = 'Yu Gothic Medium","Yu Gothic","YuGothic';
                        }
                        return `"${font}", "Rounded M+ 1m for ARIB", sans-serif`;
                    })(),
                    // 縁取りする色
                    forceStrokeColor: settings_store.settings.always_border_caption_text,
                    // 背景色
                    forceBackgroundColor: (() => {
                        if (settings_store.settings.specify_caption_opacity === true) {
                            const opacity = settings_store.settings.caption_opacity;
                            return `rgba(0, 0, 0, ${opacity})`;
                        } else {
                            return undefined;
                        }
                    })(),
                    // DRCS 文字を対応する Unicode 文字に置換
                    drcsReplacement: true,
                    // 高解像度の字幕 Canvas を取得できるように
                    enableRawCanvas: true,
                    // 縁取りに strokeText API を利用
                    useStroke: true,
                    // Unicode 領域の代わりに私用面の領域を利用 (Windows TV 系フォントのみ)
                    usePUA: (() => {
                        const font = settings_store.settings.caption_font;
                        const context = document.createElement('canvas').getContext('2d')!;
                        context.font = '10px "Rounded M+ 1m for ARIB"';
                        context.fillText('Test', 0, 0);
                        context.font = `10px "${font}"`;
                        context.fillText('Test', 0, 0);
                        if (font.startsWith('Windows TV')) {
                            return true;
                        } else {
                            return false;
                        }
                    })(),
                    // 文字スーパーの PRA (内蔵音再生コマンド) のコールバックを指定
                    PRACallback: async (index: number) => {
                        // 設定で文字スーパーが無効なら実行しない
                        if (is_show_superimpose === false) return;
                        // index に応じた内蔵音を鳴らす
                        // ref: https://ics.media/entry/200427/
                        // ref: https://www.ipentec.com/document/javascript-web-audio-api-change-volume
                        // 自動再生ポリシーに引っかかったなどで AudioContext が一時停止されている場合、一度 resume() する必要がある
                        // resume() するまでに何らかのユーザーのジェスチャーが行われているはず…
                        // なくても動くこともあるみたいだけど、念のため
                        if (this.romsounds_context.state === 'suspended') {
                            await this.romsounds_context.resume();
                        }
                        // index で指定された音声データを読み込み
                        const buffer_source_node = this.romsounds_context.createBufferSource();
                        buffer_source_node.buffer = this.romsounds_buffers[index];
                        // GainNode につなげる
                        const gain_node = this.romsounds_context.createGain();
                        buffer_source_node.connect(gain_node);
                        // 出力につなげる
                        gain_node.connect(this.romsounds_context.destination);
                        // 音量を元の wav の3倍にする (1倍だと結構小さめ)
                        gain_node.gain.value = 3;
                        // 再生開始
                        buffer_source_node.start(0);
                    }
                }
            }
        });

        // デバッグ用にプレイヤーインスタンスも window 直下に入れる
        (window as any).player = this.player;

        // この時点で DPlayer のコンテナ要素に dplayer-mobile クラスが付与されている場合、
        // DPlayer は音量コントロールがないスマホ向けの UI になっている
        // 通常の UI で DPlayer の音量を 1.0 以外に設定した後スマホ向け UI になった場合、DPlayer の音量を変更できず OS の音量を上げるしかなくなる
        // そこで、スマホ向けの UI が表示されている場合のみ常に音量を 1.0 に設定する
        if (this.player.container.classList.contains('dplayer-mobile') === true) {
            // player.volume() を用いることで、単に音量を変更するだけでなく LocalStorage に音量を保存する処理も実行される
            // 第3引数を true に設定すると、通知を表示せずに音量を変更できる
            this.player.volume(1.0, undefined, true);
        }

        // DPlayer 側のコントロール UI 非表示タイマーを無効化（上書き）
        // 無効化しておかないと、PlayerController.setControlDisplayTimer() の処理と競合してしまう
        // 上書き元のコードは https://github.com/tsukumijima/DPlayer/blob/v1.30.2/src/ts/controller.ts#L397-L405 にある
        this.player.controller.setAutoHide = (time: number) => {};

        // DPlayer に動画再生系のイベントハンドラーを登録する
        this.setupVideoPlaybackHandler();

        // DPlayer のフルスクリーン関係のメソッドを無理やり上書きし、KonomiTV の UI と統合する
        this.setupFullscreenHandler();

        // DPlayer の設定パネルを無理やり拡張し、KonomiTV 独自の項目を追加する
        this.setupSettingPanelHandler();

        // L字画面のクロップ設定が変更されたときのイベントハンドラーを登録する
        this.setupLShapedScreenCropHandler();

        // KonomiTV 本体の UI を含むプレイヤー全体のコンテナ要素がリサイズされたときのイベントハンドラーを登録する
        this.setupPlayerContainerResizeHandler();

        // プレイヤーのコントロール UI を表示する (初回実行)
        this.setControlDisplayTimer();

        // ビデオ視聴時のみ、指定されている場合は再生速度をレジュームし、指定秒数シークする
        if (this.playback_mode === 'Video') {

            // 指定されている場合はプレイヤー再起動前の再生速度を復元する
            if (options.playback_rate !== null) {
                this.player.speed(options.playback_rate);
            }

            // 初期化前に算出しておいた秒数分初回シークを実行
            // 録画マージン分シークするケースと、プレイヤー再起動前の再生位置を復元するケースの2通りある
            this.player.seek(seek_seconds);

            // 初回シーク時は確実にエンコーダーの起動が発生するため、ロードに若干時間がかかる
            // このため DPlayer.seek() 内部で実行されているシークバーの更新処理は動作せず、再生が開始されるまで再生済み範囲は反映されない
            // ここで再生済み範囲がシークバー上反映されていないとユーザーの認知的不協和を招くため、手動で再生済み範囲をシーク地点に移動する
            // この時点ではまだ HLS プレイリストのロードが完了していないため、API から取得済みの動画長を用いて割合を計算する
            this.player.bar.set('played', seek_seconds / player_store.recorded_program.recorded_video.duration, 'width');

            // 視聴履歴から再生を再開する場合のみ通知を表示
            // そうでない場合は seek() 実行後に表示される通知を即座に非表示にする
            if (seek_seconds > player_store.recorded_program.recording_start_margin + 2) {
                this.player.notice('前回視聴した続きから再生します');
            } else {
                this.player.hideNotice();
            }
            this.player.play();
            console.log(`\u001b[31m[PlayerController] Seeking to ${seek_seconds} seconds.`);
        }

        // UI コンポーネントからプレイヤーに通知メッセージの送信を要求されたときのイベントハンドラーを登録する
        // このイベントは常にアプリケーション上で1つだけ登録されていなければならない
        player_store.event_emitter.off('SendNotification');  // SendNotification イベントの全てのイベントハンドラーを削除
        player_store.event_emitter.on('SendNotification', (event) => {
            if (this.destroyed === true || this.player === null) return;
            this.player.notice(event.message, event.duration, event.opacity, event.color);
        });

        // PlayerManager からプレイヤーの再起動が必要になったことを通知されたときのイベントハンドラーを登録する
        // このイベントは常にアプリケーション上で1つだけ登録されていなければならない
        // さもなければ使い終わった破棄済みの PlayerController が再起動イベントにより復活し、現在利用中の PlayerController と競合してしまう
        let is_player_restarting = false;  // 現在再起動中かどうか
        player_store.event_emitter.off('PlayerRestartRequired');  // PlayerRestartRequired イベントの全てのイベントハンドラーを削除
        player_store.event_emitter.on('PlayerRestartRequired', async (event) => {

            // すでに破棄済みであれば何もしない
            if (this.destroyed === true || this.player === null) return;
            console.warn('\u001b[31m[PlayerController] PlayerRestartRequired event received. Message: ', event.message);

            // ライブ視聴: iOS 17.0 以下で mpegts.js がサポートされていない場合は再起動できない
            if (this.playback_mode === 'Live' && mpegts.isSupported() !== true) {  // mpegts.js 非対応環境では undefined が返る
                console.warn('\u001b[31m[PlayerController] PlayerRestartRequired event received, but mpegts.js is not supported. Ignored.');
                // iOS 17.0 以下は mpegts.js がサポートされていないため、再生できない
                this.player?.notice('iOS (Safari) 17.0 以下での視聴には対応していません。速やかに iOS を 17.1 以降に更新してください。', -1, undefined, '#FF6F6A');
                return;
            }

            // 既に再起動中であれば何もしない (再起動が重複して行われるのを防ぐ)
            if (is_player_restarting === true) {
                console.warn('\u001b[31m[PlayerController] PlayerRestartRequired event received, but already restarting. Ignored.');
                return;
            }
            is_player_restarting = true;

            // 現在の再生画質・再生速度・再生位置を取得
            // この情報がプレイヤー再起動後にレジュームされる
            const current_quality = this.player?.qualityIndex ? this.player.options.video.quality![this.player.qualityIndex] : null;
            const current_playback_rate = this.player?.video.playbackRate ?? null;
            const current_time = this.player?.video.currentTime ?? null;

            // PlayerController 自身を破棄
            await this.destroy();

            // ライブ視聴時のみ即座に再起動すると諸々問題があるので、少し待つ
            if (this.playback_mode === 'Live') {
                await Utils.sleep(0.5);
            }

            // PlayerController 自身を再初期化
            // 再起動完了時点でこの PlayerRestartRequired のイベントハンドラーは再登録されているはず
            await this.init({
                // 現在の再生画質・再生速度 (ビデオ視聴時のみ)・再生位置 (ビデオ視聴時のみ) を引き継ぐ
                default_quality: current_quality ? current_quality.name : null,
                playback_rate: this.playback_mode === 'Video' ? current_playback_rate : null,
                seek_seconds: this.playback_mode === 'Video' ? current_time : null,
            });
            is_player_restarting = false;

            // プレイヤー側にイベントの発火元から送られたメッセージ (プレイヤーを再起動中である旨) を通知する
            // 再初期化により、作り直した DPlayer が再び this.player にセットされているはず
            // 通知を表示してから PlayerController を破棄すると DPlayer の DOM 要素ごと消えてしまうので、DPlayer を作り直した後に通知を表示する
            assert(this.player !== null);
            if (event.message) {
                // 遅延時間が指定されていれば待つ
                await Utils.sleep(event.message_delay_seconds ?? 0);
                // 明示的にエラーメッセージではないことが指定されていればデフォルトの色で通知を表示する
                // デフォルトではメッセージは赤色で表示される
                const color = event.is_error_message === false ? undefined : '#FF6F6A';
                this.player.notice(event.message, undefined, undefined, color);
            }
        });

        // PlayerController.setControlDisplayTimer() の呼び出しを要求されたときのイベントハンドラーを登録する
        // このイベントは常にアプリケーション上で1つだけ登録されていなければならない
        player_store.event_emitter.off('SetControlDisplayTimer');  // SetControlDisplayTimer イベントの全てのイベントハンドラーを削除
        player_store.event_emitter.on('SetControlDisplayTimer', (event) => {
            this.setControlDisplayTimer(event.event, event.is_player_region_event, event.timeout_seconds);
        });

        // プレイヤー再起動ボタンを DPlayer の UI に追加する (再生が止まった際などに利用する想定)
        // insertAdjacentHTML で .dplayer-icons-right の一番左側に配置する
        this.player.container.querySelector('.dplayer-icons.dplayer-icons-right')!.insertAdjacentHTML('afterbegin', `
            <div class="dplayer-icon dplayer-player-restart-icon" aria-label="プレイヤーを再起動"
                data-balloon-nofocus="" data-balloon-pos="up">
                <span class="dplayer-icon-content">
                <svg xmlns="http://www.w3.org/2000/svg" width="24" height="24" viewBox="0 0 24 24"><path fill="currentColor" d="M12 5V3.21c0-.45-.54-.67-.85-.35l-2.8 2.79c-.2.2-.2.51 0 .71l2.79 2.79c.32.31.86.09.86-.36V7c3.31 0 6 2.69 6 6c0 2.72-1.83 5.02-4.31 5.75c-.42.12-.69.52-.69.95c0 .65.62 1.16 1.25.97A7.991 7.991 0 0 0 20 13c0-4.42-3.58-8-8-8zm-6 8c0-1.34.44-2.58 1.19-3.59c.3-.4.26-.95-.09-1.31c-.42-.42-1.14-.38-1.5.1a7.991 7.991 0 0 0 4.15 12.47c.63.19 1.25-.32 1.25-.97c0-.43-.27-.83-.69-.95C7.83 18.02 6 15.72 6 13z"/></svg>
                </span>
            </div>
        `);
        // PlayerRestartRequired イベントとは異なり、通知メッセージなしで即座に PlayerController を再起動する
        this.player.container.querySelector('.dplayer-player-restart-icon')!.addEventListener('click', async () => {

            // 現在の再生画質・再生速度・再生位置を取得
            // この情報がプレイヤー再起動後にレジュームされる
            const current_quality = this.player?.qualityIndex ? this.player.options.video.quality![this.player.qualityIndex] : null;
            const current_playback_rate = this.player?.video.playbackRate ?? null;
            const current_time = this.player?.video.currentTime ?? null;

            // PlayerController 自身を破棄
            // このイベントは手動で再起動した際に実行されるものなので、再初期化までは待たずに即座に再初期化する
            await this.destroy();

            // PlayerController 自身を再初期化
            await this.init({
                // 現在の再生画質・再生速度 (ビデオ視聴時のみ)・再生位置 (ビデオ視聴時のみ) を引き継ぐ
                default_quality: current_quality ? current_quality.name : null,
                playback_rate: this.playback_mode === 'Video' ? current_playback_rate : null,
                seek_seconds: this.playback_mode === 'Video' ? current_time : null,
            });

            // 通知を表示してから PlayerController を破棄すると DPlayer の DOM 要素ごと消えてしまうので、DPlayer を作り直した後に通知を表示する
            this.player?.notice('プレイヤーを再起動しました。', undefined, undefined, undefined);
        });

        // Screen Wake Lock API を利用して画面の自動スリープを抑制する
        // 待つ必要はないので非同期で実行
        if ('wakeLock' in navigator) {
            navigator.wakeLock.request('screen').then((wake_lock) => {
                this.screen_wake_lock = wake_lock;  // 後で解除するために WakeLockSentinel を保持
                console.log('\u001b[31m[PlayerController] Screen Wake Lock API: Screen Wake Lock acquired.');
            });
        }

        // 各 PlayerManager を初期化・登録
        // ライブ視聴とビデオ視聴で必要な PlayerManager が異なる
        // この初期化順序は意図的 (入れ替えても動作するものもあるが、CaptureManager は KeyboardShortcutManager より先に初期化する必要がある)
        if (this.playback_mode === 'Live') {
            // ライブ視聴時に設定する PlayerManager
            this.player_managers = [
                new LiveEventManager(this.player),
                new LiveCommentManager(this.player),
                new LiveDataBroadcastingManager(this.player),
                new CaptureManager(this.player, this.playback_mode),
                new DocumentPiPManager(this.player, this.playback_mode),
                new KeyboardShortcutManager(this.player, this.playback_mode),
                new MediaSessionManager(this.player, this.playback_mode),
            ];
        } else {
            // ビデオ視聴時に設定する PlayerManager
            this.player_managers = [
                new CaptureManager(this.player, this.playback_mode),
                new DocumentPiPManager(this.player, this.playback_mode),
                new KeyboardShortcutManager(this.player, this.playback_mode),
                new MediaSessionManager(this.player, this.playback_mode),
            ];
        }

        // 登録されている PlayerManager をすべて初期化
        // これにより各 PlayerManager での実際の処理が開始される
        // 同期処理すると時間が掛かるので、並行して実行する
        await Promise.all(this.player_managers.map((player_manager) => player_manager.init()));

        console.log('\u001b[31m[PlayerController] Initialized.');
    }


    /**
     * ライブ視聴: 現在の DPlayer の再生バッファを再生位置とバッファ秒数の差から取得する
     * ビデオ視聴時と、取得に失敗した場合は 0 を返す
     * @returns バッファ秒数
     */
    private getPlaybackBufferSeconds(): number {
        if (this.player === null) return 0;
        if (this.playback_mode === 'Live') {
            try {
                const buffered_range_count = this.player.video.buffered.length;
                const buffer_remain = this.player.video.buffered.end(buffered_range_count - 1) - this.player.video.currentTime;
                return Utils.mathFloor(buffer_remain, 3);
            } catch (error) {
                return 0;
            }
        } else {
            return 0;
        }
    }


    /**
     * まだ再生が開始できていない場合 (HTMLVideoElement.readyState < HAVE_FUTURE_DATA) に再生状態の復旧を試みる
     * 処理の完了を待つ必要はないので、基本 await せず非同期で実行すべき
     * 基本 Safari だとなぜか再生開始がうまく行かないことが多いので（自動再生まわりが影響してる？）、その対策として用意した処理
     */
    private async recoverPlayback(): Promise<void> {
        assert(this.player !== null);
        const player_store = usePlayerStore();

        // 1 秒待つ
        await Utils.sleep(1);

        // この時点で映像が停止していて、かつ readyState が HAVE_FUTURE_DATA な場合、復旧を試みる
        // Safari ではタイミングによっては this.player.video が null になる場合があるらしいので ? を付ける
        if (player_store.is_video_buffering === true && this.player?.video?.readyState < 3) {
            console.warn('\u001b[31m[PlayerController] Video still buffering. (HTMLVideoElement.readyState < HAVE_FUTURE_DATA) Trying to recover.');

            // 一旦停止して、0.25 秒間を置く
            this.player.video.pause();
            await Utils.sleep(0.25);

            // 再度再生を試みる
            try {
                await this.player.video.play();
            } catch (error) {
                assert(this.player !== null);
                console.warn('\u001b[31m[PlayerController] HTMLVideoElement.play() rejected. paused.');
                this.player.pause();
                return;  // 再生開始がリジェクトされた場合はここで終了
            }

            // さらに 0.5 秒待った時点で映像が停止している場合、復旧を試みる
            await Utils.sleep(0.5);
            if (player_store.is_video_buffering === true && this.player?.video?.readyState < 3) {
                console.warn('\u001b[31m[PlayerController] Video still buffering. (HTMLVideoElement.readyState < HAVE_FUTURE_DATA) Trying to recover.');

                // 一旦停止して、0.25 秒間を置く
                this.player.video.pause();
                await Utils.sleep(0.25);

                // 再度再生を試みる
                try {
                    await this.player.video.play();
                } catch (error) {
                    assert(this.player !== null);
                    console.warn('\u001b[31m[PlayerController] (retry) HTMLVideoElement.play() rejected. paused.');
                    this.player.pause();
                }
            }
        }
    }


    /**
     * DPlayer に動画再生系のイベントハンドラーを登録する
     * 特にライブ視聴ではここで適切に再生状態の管理 (再生可能かどうか、エラーが発生していないかなど) を行う必要がある
     */
    private setupVideoPlaybackHandler(): void {
        assert(this.player !== null);
        const channels_store = useChannelsStore();
        const player_store = usePlayerStore();
        const settings_store = useSettingsStore();

        // ライブ視聴: 再生停止状態かつ現在の再生位置からバッファが 30 秒以上離れていないかを 60 秒おきに監視し、そうなっていたら強制的にシークする
        // mpegts.js の仕様上、MSE 側に未再生のバッファが貯まり過ぎると新規に SourceBuffer が追加できなくなるため、強制的に接続が切断されてしまう
        // 再生停止状態でも定期的にシークすることで、バッファが貯まりすぎないように調節する
        if (this.playback_mode === 'Live') {
            this.live_force_seek_interval_timer_cancel = Utils.setIntervalInWorker(() => {
                if (this.player === null) return;
                if ((this.player.video.paused && this.player.video.buffered.length >= 1) &&
                    (this.player.video.buffered.end(0) - this.player.video.currentTime > 30)) {
                    this.player.sync();
                }
            }, 60 * 1000);
        }

        // ビデオ視聴: ビデオストリームのアクティブ状態を維持するために 5 秒おきに Keep-Alive API にリクエストを送る
        // HLS プレイリストやセグメントのリクエストが行われたタイミングでも Keep-Alive が行われるが、
        // それだけではタイミング次第では十分ではないため、定期的に Keep-Alive を行う
        // Keep-Alive が行われなくなったタイミングで、サーバー側で自動的にビデオストリームの終了処理 (エンコードタスクの停止) が行われる
        if (this.playback_mode === 'Video') {
            this.video_keep_alive_interval_timer_cancel = Utils.setIntervalInWorker(async () => {
                // 画質切り替えでベース URL が変わることも想定し、あえて毎回 API URL を取得している
                if (this.player === null) return;
                const api_quality = PlayerUtils.extractVideoAPIQualityFromDPlayer(this.player);
<<<<<<< HEAD
                await APIClient.put(`${Utils.getApiBaseUrl()}/streams/video/${player_store.recorded_program.id}/${api_quality}/keep-alive`);
=======
                const session_id = PlayerUtils.extractSessionIdFromDPlayer(this.player);
                await APIClient.put(`${Utils.api_base_url}/streams/video/${player_store.recorded_program.id}/${api_quality}/keep-alive?session_id=${session_id}`);
>>>>>>> 589a4fe9
            }, 5 * 1000);
        }

        // 再生/停止されたときのイベント
        // デバイスの通知バーからの制御など、ブラウザの画面以外から動画の再生/停止が行われる事もあるため必要
        const on_play_or_pause = () => {
            if (this.player === null) return;
            player_store.is_video_paused = this.player.video.paused;
            // 停止された場合、ロード中でなければ Progress Circular を非表示にする
            if (this.player.video.paused === true && player_store.is_loading === false) {
                player_store.is_video_buffering = false;
            }
            // まだ設定パネルが表示されていたら非表示にする
            this.player.setting.hide();
            // プレイヤーのコントロール UI を表示する
            this.setControlDisplayTimer();
        };
        this.player.on('play', on_play_or_pause);
        this.player.on('pause', on_play_or_pause);

        // 再生が一時的に止まってバッファリングしているとき/再び再生されはじめたときのイベント
        // バッファリングの Progress Circular の表示を制御する
        this.player.on('waiting', () => {
            // Progress Circular を表示する
            player_store.is_video_buffering = true;
        });
        this.player.on('playing', () => {
            // ロード中 (映像が表示されていない) でなければ Progress Circular を非表示にする
            if (player_store.is_loading === false) {
                player_store.is_video_buffering = false;
            }
            // ライブ視聴: 再生が開始できていない場合に再生状態の復旧を試みる
            if (this.playback_mode === 'Live') {
                this.recoverPlayback();
            }
        });

        // 今回 (DPlayer 初期化直後) と画質切り替え開始時の両方のタイミングで実行する必要がある処理
        // mpegts.js などの DPlayer のプラグインは画質切り替え時に一旦破棄されるため、再度イベントハンドラーを登録する必要がある
        const on_init_or_quality_change = async () => {
            assert(this.player !== null);

            // ローディング中の背景写真をランダムに変更
            player_store.background_url = PlayerUtils.generatePlayerBackgroundURL();

            // 実装上画質切り替え後にそのまま対応できない PlayerManager (LiveDataBroadcastingManager など) をここで再起動する
            // 初回実行時はそもそもまだ PlayerManager が一つも初期化されていないので、何も起こらない
            for (const player_manager of this.player_managers) {
                if (player_manager.restart_required_when_quality_switched === true) {
                    player_manager.destroy().then(() => player_manager.init());  // 非同期で実行
                }
            }

            // ライブ視聴時のみ
            if (this.playback_mode === 'Live') {

                // mpegts.js のエラーログハンドラーを登録
                // 再生中に mpegts.js 内部でエラーが発生した際 (例: デバイスの通信が一時的に切断され、API からのストリーミングが途切れた際) に呼び出される
                // このエラーハンドラーでエラーをキャッチして、PlayerController の再起動を要求する
                // PlayerController 内部なので直接再起動してもいいのだが、PlayerController を再起動させる処理は共通化しておきたい
                this.player.plugins.mpegts?.on(mpegts.Events.ERROR, async (error_type: string, detail: string) => {

                    // DPlayer がすでに破棄されている場合は何もしない
                    if (this.player === null) {
                        return;
                    }

                    // すぐ再起動すると問題があるケースがあるので、少し待機する
                    await Utils.sleep(1);

                    // もしこの時点でオフラインの場合、ネットワーク接続の変更による接続切断の可能性が高いので、オンラインになるまで待機する
                    if (navigator.onLine === false) {
                        this.player.notice('現在ネットワーク接続がありません。オンラインになるまで待機しています…', undefined, undefined, '#FF6F6A');
                        console.warn('\u001b[31m[PlayerController] mpegts.js error event: Network error. Waiting for online...');
                        await Utils.waitUntilOnline();
                    }

                    // PlayerController の再起動を要求する
                    console.error('\u001b[31m[PlayerController] mpegts.js error event:', error_type, detail);
                    player_store.event_emitter.emit('PlayerRestartRequired', {
                        message: `再生中にエラーが発生しました。(${error_type}: ${detail}) プレイヤーを再起動しています…`,
                    });
                });

                // HTMLVideoElement ネイティブの再生時エラーのイベントハンドラーを登録
                // mpegts.js が予期せずクラッシュした場合など、意図せず発生してしまうことがある
                // Offline 以外であれば PlayerController の再起動を要求する
                this.player.on('error', async (event: MediaError) => {

                    // DPlayer がすでに破棄されているか、現在ライブストリームが Offline であれば何もしない
                    if (this.player === null || player_store.live_stream_status === 'Offline') {
                        return;
                    }

                    // すぐ再起動すると問題があるケースがあるので、少し待機する
                    await Utils.sleep(1);

                    if (this.player.video.error) {
                        console.error('\u001b[31m[PlayerController] HTMLVideoElement error event:', this.player.video.error);
                        player_store.event_emitter.emit('PlayerRestartRequired', {
                            message: `再生中にエラーが発生しました。(Native: ${this.player.video.error.code}: ${this.player.video.error.message}) プレイヤーを再起動しています…`,
                        });
                    } else {
                        // MediaError オブジェクトは場合によっては存在しないことがあるらしい…
                        // 存在しない場合は unknown error として扱う
                        player_store.event_emitter.emit('PlayerRestartRequired', {
                            message: '再生中にエラーが発生しました。(Native: unknown error) プレイヤーを再起動しています…',
                        });
                    }
                });

                // 必ず最初はローディング状態とする
                player_store.is_loading = true;

                // 一旦音量をミュートする
                this.player.video.muted = true;

                // この時点で HTMLVideoElement.paused が true のとき、再生できるようになるまで 0.05 秒間を開けて 5 回試す
                if (this.player.video.paused === true) {
                    let attempts = 0;
                    const maxAttempts = 5;  // 試行回数
                    const attemptInterval = 0.05;  // 試行間隔 (秒)
                    const attemptPlay = async (): Promise<void> => {
                        if (attempts >= maxAttempts) {
                            console.warn(`\u001b[31m[PlayerController] Failed to start playback after ${maxAttempts} attempts.`);
                            return;
                        }
                        try {
                            await this.player?.video.play();
                            console.log('\u001b[31m[PlayerController] Playback started successfully.');
                        } catch (error) {
                            console.warn(`\u001b[31m[PlayerController] Attempt ${attempts + 1} to start playback failed:`, error);
                            attempts++;
                            await Utils.sleep(attemptInterval);
                            await attemptPlay();
                        }
                    };
                    await attemptPlay();
                }

                // 再生準備ができた段階で再生バッファを調整し、再生準備ができた段階でローディング中の背景写真を非表示にするイベントハンドラーを登録
                let on_canplay_called = false;
                const on_canplay = async () => {

                    // 重複実行を回避する
                    if (this.player === null) return;
                    if (on_canplay_called === true) return;
                    this.player.video.oncanplay = null;
                    this.player.video.oncanplaythrough = null;
                    on_canplay_called = true;

                    // 再生バッファ調整のため、一旦停止させる
                    // this.player.video.pause() を使うとプレイヤーの UI アイコンが停止してしまうので、代わりに playbackRate を使う
                    console.log('\u001b[31m[PlayerController] Buffering...');
                    this.player.video.playbackRate = 0;

                    // 再生バッファが live_playback_buffer_seconds を超えるまで 0.1 秒おきに再生バッファをチェックする
                    // 再生バッファが live_playback_buffer_seconds を切ると再生が途切れやすくなるので (特に動きの激しい映像)、
                    // 再生開始までの時間を若干犠牲にして、再生バッファの調整と同期に時間を割く
                    // live_playback_buffer_seconds の値は mpegts.js の liveSyncTargetLatency 設定に渡す値と共通
                    const live_playback_buffer_seconds = this.live_playback_buffer_seconds;  // 毎回取得すると負荷が掛かるのでキャッシュする
                    let current_playback_buffer_sec = this.getPlaybackBufferSeconds();
                    while (current_playback_buffer_sec < live_playback_buffer_seconds) {
                        await Utils.sleep(0.1);
                        current_playback_buffer_sec = this.getPlaybackBufferSeconds();
                    }

                    // 再生バッファ調整のため一旦停止していた再生を再び開始
                    this.player.video.playbackRate = 1;
                    console.log('\u001b[31m[PlayerController] Buffering completed.');

                    // ローディング状態を解除し、映像を表示する
                    player_store.is_loading = false;

                    // バッファリング中の Progress Circular を非表示にする
                    player_store.is_video_buffering = false;

                    // この時点で再生が開始できていない場合、再生状態の復旧を試みる
                    this.recoverPlayback();

                    if (channels_store.channel.current.is_radiochannel === true) {
                        // ラジオチャンネルでは引き続き映像の代わりとしてローディング中の背景写真を表示し続ける
                        player_store.is_background_display = true;
                    } else {
                        // ローディング中の背景写真をフェードアウト
                        player_store.is_background_display = false;
                    }

                    // 再生開始時に音量を徐々に上げる (いきなり再生されるよりも体験が良い)
                    // ミュートを解除した上で即座に音量を 0 に設定し、そこから徐々に上げていく
                    this.player.video.muted = false;
                    this.player.video.volume = 0;
                    // 0.5 秒間かけて 0 から current_volume まで音量を上げる
                    const current_volume = this.player.user.get('volume');  // 0.0 ~ 1.0 の範囲
                    const volume_step = current_volume / 10;
                    for (let i = 0; i < 10; i++) {  // 10 回に分けて音量を上げる
                        await Utils.sleep(0.5 / 10);
                        // 音量が current_volume を超えないようにする
                        // 浮動小数点絡みの問題 (丸め誤差) が出るため小数第3位で切り捨てる
                        this.player.video.volume = Math.min(Utils.mathFloor(this.player.video.volume + volume_step, 3), current_volume);
                    }
                    // 最後に current_volume に設定し直す
                    // 上記ロジックでは丸め誤差の関係で完全に current_volume とは一致しないことがあるため
                    this.player.video.volume = current_volume;
                };
                this.player.video.oncanplay = on_canplay;
                this.player.video.oncanplaythrough = on_canplay;

                // 万が一 canplay(through) が発火しなかった場合のために (ほぼ Safari 向け) 、
                // mpegts.js 側でメディア情報が取得できたタイミングでも再生開始を試みる
                // 特に Safari 18 以降では MSE の canplay(through) が場合によっては発火しなかったり、発火が異常に遅かったりする…
                // Safari 18 以降、MSE において canplay(through) の発火タイミングと readyState の値は信頼できない
                this.player.plugins.mpegts?.on(mpegts.Events.MEDIA_INFO, async (info: {[key: string]: any}) => {
                    console.log('\u001b[31m[PlayerController] mpegts.js media info:', info);
                    // 一応ブラウザネイティブの canplay(through) を優先したいので、0.25 秒待ってから再生開始を試みる
                    // 既に再生開始処理を実行済みの場合は実行しない
                    await Utils.sleep(0.25);
                    if (on_canplay_called === false) {
                        console.warn('\u001b[31m[PlayerController] mpegts.js media info fired, but canplay(through) event not fired. Trying to manually start playback.');
                        on_canplay();
                    }
                });

                // 万が一 canplay(through) が発火しなかった場合のために (ほぼ Safari 向け) 、
                // 非同期で 0.05 秒おきに直接 readyState === HAVE_ENOUGH_DATA かどうかを確認する
                // ほとんどのケースでは 先に上記 mpegts.js の MEDIA_INFO イベントが発火するため、この処理は実行されない
                (async () => {
                    let have_future_data_count = 0;
                    while (this.player !== null && this.player.video.readyState < 4) {
                        // プレイヤーが充分と判断する基準はまちまちでブラウザによっては HAVE_FUTURE_DATA のままタイムアウトするので
                        // HAVE_FUTURE_DATA がおおむね 5 秒つづけば HAVE_ENOUGH_DATA 扱いする
                        if (this.player.video.readyState < 3) {
                            have_future_data_count = 0;
                        } else if (++have_future_data_count > 100) {
                            break;
                        }
                        await Utils.sleep(0.05);
                    }
                    // ループを終えた時点で readyState === HAVE_ENOUGH_DATA になっているので、再生開始を試みる
                    // 既に再生開始処理を実行済みの場合は実行しない
                    await Utils.sleep(0.1);
                    if (on_canplay_called === false) {
                        console.warn('\u001b[31m[PlayerController] canplay(through) event not fired. Trying to manually start playback.');
                        on_canplay();
                    }
                })();

                // もしライブストリームのステータスが ONAir にも関わらず 15 秒以上バッファリング中で canplaythrough が発火しない場合、
                // ロードに失敗したとみなし PlayerController の再起動を要求する
                await Utils.sleep(15);
                if (this.destroyed === true || this.player === null) return;
                if (player_store.live_stream_status === 'ONAir' && player_store.is_video_buffering === true && on_canplay_called === false) {
                    player_store.event_emitter.emit('PlayerRestartRequired', {
                        message: '再生開始までに時間が掛かっています。プレイヤーを再起動しています…',
                    });
                }

            // ビデオ視聴のみ
            } else {

                // 必ず最初はローディング状態で、背景写真を表示する
                player_store.is_loading = true;
                player_store.is_background_display = true;

                // 再生準備ができた段階でローディング中の背景写真を非表示にするイベントハンドラーを登録
                let on_canplay_called = false;
                const on_canplay = async () => {

                    // 重複実行を回避する
                    if (this.player === null) return;
                    if (on_canplay_called === true) return;
                    this.player.video.oncanplaythrough = null;
                    on_canplay_called = true;

                    // ローディング状態を解除し、映像を表示する
                    player_store.is_loading = false;

                    // バッファリング中の Progress Circular を非表示にする
                    player_store.is_video_buffering = false;

                    // ローディング中の背景写真をフェードアウト
                    player_store.is_background_display = false;
                };
                this.player.video.oncanplaythrough = on_canplay;

                // HTMLVideoElement ネイティブの再生時エラーのイベントハンドラーを登録
                // HLS 再生時にブラウザが呼び出す HW デコーダーがクラッシュした場合など、意図せず発生してしまうことがある
                // プレイヤー自体の破棄・再生成以外では基本復旧できないので、PlayerController の再起動を要求する
                this.player.on('error', async (event: MediaError) => {

                    // DPlayer がすでに破棄されていれば何もしない
                    if (this.player === null) {
                        return;
                    }

                    // ライブ視聴時とは異なり、録画なので待たなくても再起動できる
                    if (this.player.video.error) {
                        console.error('\u001b[31m[PlayerController] HTMLVideoElement error event:', this.player.video.error);
                        player_store.event_emitter.emit('PlayerRestartRequired', {
                            message: `再生中にエラーが発生しました。(Native: ${this.player.video.error.code}: ${this.player.video.error.message}) プレイヤーを再起動しています…`,
                        });
                    } else {
                        // MediaError オブジェクトは場合によっては存在しないことがあるらしい…
                        // 存在しない場合は unknown error として扱う
                        player_store.event_emitter.emit('PlayerRestartRequired', {
                            message: '再生中にエラーが発生しました。(Native: unknown error) プレイヤーを再起動しています…',
                        });
                    }
                });

            }
        };

        // 初回実行
        on_init_or_quality_change();

        // 画質切り替え開始時のイベント
        this.player.on('quality_start', on_init_or_quality_change);

        // 動画の統計情報の表示/非表示を切り替える隠しコマンドのイベントハンドラーを登録
        // iOS / iPadOS Safari では DPlayer 側の contextmenu が長押ししても発火しないため、代替の表示手段として用意
        // 番組情報タブ内の NEXT >> を 500ms 以内に3回連続でタップすると統計情報の表示/非表示が切り替わる
        // イベントを重複定義しないように、あえて ontouchstart を使う
        let tap_count = 0;
        let last_tap = 0;
        const element = document.querySelector<HTMLDivElement>('.program-info__next');
        if (element !== null) {
            element.ontouchstart = () => {
                if (this.player === null) return;
                const current_time = new Date().getTime();
                const time_difference = current_time - last_tap;
                if (time_difference < 500 && time_difference > 0) {
                    tap_count++;
                    if (tap_count === 3) {
                        this.player.infoPanel.toggle();
                        tap_count = 0;
                    }
                }
                last_tap = current_time;
            };
        }

        // ビデオ視聴時のみ実行する処理
        if (this.playback_mode === 'Video') {

            // 再生位置の変更（再生の進行状況）を Comment.vue にイベントとして通知する
            this.player.on('timeupdate', () => {
                if (!this.player || !this.player.video) {
                    return;
                }
                player_store.event_emitter.emit('PlaybackPositionChanged', {
                    playback_position: this.player.video.currentTime,
                });
            });

            // 視聴履歴の更新処理
            // timeupdate イベントを間引いて処理
            // ここで登録したイベントは、destroy() を実行した際にプレイヤーごと破棄される
            let last_timeupdate_fired_at = 0;
            this.player.on('timeupdate', () => {
                if (!this.player || !this.player.video) {
                    return;
                }
                // 前回 timeupdate イベントが発火した時刻から WATCHED_HISTORY_UPDATE_INTERVAL 秒間は処理を実行しない（間引く）
                const now = new Date().getTime();
                if (now - last_timeupdate_fired_at < PlayerController.WATCHED_HISTORY_UPDATE_INTERVAL * 1000) {
                    return;
                }
                last_timeupdate_fired_at = now;
                const current_time = this.player.video.currentTime;
                const video_id = player_store.recorded_program.id;
                const history_index = settings_store.settings.watched_history.findIndex(
                    history => history.video_id === video_id
                );
                // 視聴履歴が既に登録されている場合のみ、現在の再生位置を更新
                if (history_index !== -1) {
                    settings_store.settings.watched_history[history_index].last_playback_position = current_time;
                    settings_store.settings.watched_history[history_index].updated_at = Utils.time();
                    console.log(`\u001b[31m[PlayerController] Last playback position updated. (Video ID: ${video_id}, last_playback_position: ${current_time})`);
                }
            });

            // 視聴開始から WATCHED_HISTORY_THRESHOLD_SECONDS 秒間このページが開かれ続けていたら、視聴履歴に追加する
            this.watched_history_threshold_timer_id = window.setTimeout(() => {
                if (!this.player || !this.player.video) {
                    return;
                }
                const video_id = player_store.recorded_program.id;
                const history_index = settings_store.settings.watched_history.findIndex(
                    history => history.video_id === video_id
                );
                // まだ視聴履歴に存在しない場合のみ追加
                if (history_index === -1) {
                    // 視聴履歴が最大件数に達している場合は、最も古い履歴を削除
                    if (settings_store.settings.watched_history.length >= PlayerController.WATCHED_HISTORY_MAX_COUNT) {
                        // 最も古い created_at のタイムスタンプを持つ履歴のインデックスを探す
                        const oldest_index = settings_store.settings.watched_history.reduce((oldest_idx, current, idx, arr) => {
                            return current.created_at < arr[oldest_idx].created_at ? idx : oldest_idx;
                        }, 0);
                        // 最も古い履歴を削除
                        settings_store.settings.watched_history.splice(oldest_index, 1);
                    }
                    settings_store.settings.watched_history.push({
                        video_id: video_id,
                        last_playback_position: this.player.video.currentTime,
                        created_at: Utils.time(),  // 秒単位
                        updated_at: Utils.time(),  // 秒単位
                    });
                    console.log(`\u001b[31m[PlayerController] Watched history added. (Video ID: ${video_id}, last_playback_position: ${this.player.video.currentTime})`);
                }
            }, PlayerController.WATCHED_HISTORY_THRESHOLD_SECONDS * 1000);
        }
    }


    /**
     * DPlayer のフルスクリーン関係のメソッドを無理やり上書きし、KonomiTV の UI と統合する
     * 上書き元のコードは https://github.com/tsukumijima/DPlayer/blob/master/src/ts/fullscreen.ts にある
     */
    private setupFullscreenHandler(): void {
        assert(this.player !== null);
        const player_store = usePlayerStore();

        // フルスクリーンにするコンテナ要素 (ページ全体)
        const fullscreen_container = document.body;

        // フルスクリーンかどうか
        this.player.fullScreen.isFullScreen = (type?: DPlayerType.FullscreenType) => {
            return !!(document.fullscreenElement || document.webkitFullscreenElement);
        };

        // フルスクリーンをリクエスト
        this.player.fullScreen.request = (type?: DPlayerType.FullscreenType) => {
            assert(this.player !== null);
            // すでにフルスクリーンだったらキャンセルする
            if (this.player.fullScreen.isFullScreen()) {
                this.player.fullScreen.cancel();
                return;
            }
            // フルスクリーンをリクエスト
            // Safari は webkit のベンダープレフィックスが必要
            fullscreen_container.requestFullscreen = fullscreen_container.requestFullscreen || fullscreen_container.webkitRequestFullscreen;
            if (fullscreen_container.requestFullscreen) {
                fullscreen_container.requestFullscreen();
            } else {
                // フルスクリーンがサポートされていない場合はエラーを表示
                this.player.notice('iPhone Safari は動画のフルスクリーン表示に対応していません。', undefined, undefined, '#FF6F6A');
                return;
            }
            // 画面の向きを横に固定 (Screen Orientation API がサポートされている場合)
            if (screen.orientation) {
                screen.orientation.lock('landscape').catch(() => {});
            }
        };

        // フルスクリーンをキャンセル
        this.player.fullScreen.cancel = (type?: DPlayerType.FullscreenType) => {
            // フルスクリーンを終了
            // Safari は webkit のベンダープレフィックスが必要
            document.exitFullscreen = document.exitFullscreen || document.webkitExitFullscreen;
            if (document.exitFullscreen) {
                document.exitFullscreen();
            }
            // 画面の向きの固定を解除
            if (screen.orientation) {
                screen.orientation.unlock();
            }
        };

        // フルスクリーン状態が変化した時のイベントハンドラーを登録
        // 複数のイベントを重複登録しないよう、あえて onfullscreenchange を使う
        const fullscreen_handler = () => {
            assert(this.player !== null);
            player_store.is_fullscreen = this.player.fullScreen.isFullScreen() === true;
        };
        if (fullscreen_container.onfullscreenchange !== undefined) {
            fullscreen_container.onfullscreenchange = fullscreen_handler;
        } else if (fullscreen_container.onwebkitfullscreenchange !== undefined) {
            fullscreen_container.onwebkitfullscreenchange = fullscreen_handler;
        }
    }


    /**
     * DPlayer の設定パネルを無理やり拡張し、KonomiTV 独自の項目を追加する
     */
    private setupSettingPanelHandler(): void {
        assert(this.player !== null);
        const player_store = usePlayerStore();

        // 設定パネルの開閉を把握するためモンキーパッチを追加し、PlayerStore に通知する
        const original_hide = this.player.setting.hide;
        const original_show = this.player.setting.show;
        this.player.setting.hide = () => {
            if (this.player === null) return;
            original_hide.call(this.player.setting);
            player_store.is_player_setting_panel_open = false;
        };
        this.player.setting.show = () => {
            if (this.player === null) return;
            original_show.call(this.player.setting);
            player_store.is_player_setting_panel_open = true;
        };

        // モバイル回線プロファイルに切り替えるボタンを動的に追加する
        this.player.template.audio.insertAdjacentHTML('afterend', `
            <div class="dplayer-setting-item dplayer-setting-mobile-profile">
                <span class="dplayer-label">モバイル回線向け画質</span>
                <div class="dplayer-toggle">
                    <input class="dplayer-mobile-profile-setting-input" type="checkbox" name="dplayer-toggle-mobile-profile">
                    <label for="dplayer-toggle-mobile-profile" style="--theme-color:#E64F97"></label>
                </div>
            </div>
        `);

        // デフォルトのチェック状態を画質プロファイルタイプに合わせる
        const toggle_mobile_profile_input = this.player.container.querySelector<HTMLInputElement>('.dplayer-mobile-profile-setting-input')!;
        toggle_mobile_profile_input.checked = this.quality_profile_type === 'Cellular';

        // モバイル回線プロファイルに切り替えるボタンがクリックされた時のイベントハンドラーを登録
        const toggle_mobile_profile_button = this.player.container.querySelector('.dplayer-setting-mobile-profile')!;
        toggle_mobile_profile_button.addEventListener('click', () => {
            // チェックボックスの状態を切り替える
            toggle_mobile_profile_input.checked = !toggle_mobile_profile_input.checked;
            // 画質プロファイルをモバイル回線向けに切り替えてから、プレイヤーを再起動
            if (toggle_mobile_profile_input.checked) {
                this.quality_profile_type = 'Cellular';
                player_store.event_emitter.emit('PlayerRestartRequired', {
                    message: 'モバイル回線向けの画質プロファイルに切り替えました。',
                    // 他の通知と被らないように、メッセージを遅らせて表示する
                    message_delay_seconds: this.quality_profile.tv_low_latency_mode || this.playback_mode === 'Video' ? 2 : 4.5,
                    is_error_message: false,
                });
            // 画質プロファイルを Wi-Fi 回線向けに切り替えてから、プレイヤーを再起動
            } else {
                this.quality_profile_type = 'Wi-Fi';
                player_store.event_emitter.emit('PlayerRestartRequired', {
                    message: 'Wi-Fi 回線向けの画質プロファイルに切り替えました。',
                    // 他の通知と被らないように、メッセージを遅らせて表示する
                    message_delay_seconds: this.quality_profile.tv_low_latency_mode || this.playback_mode === 'Video' ? 2 : 4.5,
                    is_error_message: false,
                });
            }
        });

        // 設定パネルにL字画面のクロップ設定を表示するボタンを動的に追加する
        this.player.template.settingOriginPanel.insertAdjacentHTML('beforeend', `
            <div class="dplayer-setting-item dplayer-setting-lshaped-screen-crop">
                <span class="dplayer-label">Ｌ字画面のクロップ</span>
                <div class="dplayer-toggle">
                    <svg xmlns="http://www.w3.org/2000/svg" version="1.1" viewBox="0 0 32 32">
                        <path d="M22 16l-10.105-10.6-1.895 1.987 8.211 8.613-8.211 8.612 1.895 1.988 8.211-8.613z"></path>
                    </svg>
                </div>
            </div>
        `);

        // L字画面のクロップ設定モーダルを表示するボタンがクリックされたときのイベントハンドラーを登録
        this.player.template.settingOriginPanel.querySelector('.dplayer-setting-lshaped-screen-crop')!.addEventListener('click', () => {
            assert(this.player !== null);
            // 設定パネルを閉じる
            this.player.setting.hide();
            // L字画面のクロップ設定モーダルを表示する
            player_store.lshaped_screen_crop_settings_modal = true;
        });

        // 設定パネルにショートカット一覧を表示するボタンを動的に追加する
        // スマホなどのタッチデバイスでは基本キーボードが使えないため、タッチデバイスの場合はボタンを表示しない
        if (Utils.isTouchDevice() === false) {
            this.player.template.settingOriginPanel.insertAdjacentHTML('beforeend', `
                <div class="dplayer-setting-item dplayer-setting-keyboard-shortcut">
                    <span class="dplayer-label">キーボードショートカット</span>
                    <div class="dplayer-toggle">
                        <svg xmlns="http://www.w3.org/2000/svg" version="1.1" viewBox="0 0 32 32">
                            <path d="M22 16l-10.105-10.6-1.895 1.987 8.211 8.613-8.211 8.612 1.895 1.988 8.211-8.613z"></path>
                        </svg>
                    </div>
                </div>
            `);

            // ショートカット一覧モーダルを表示するボタンがクリックされたときのイベントハンドラーを登録
            this.player.template.settingOriginPanel.querySelector('.dplayer-setting-keyboard-shortcut')!.addEventListener('click', () => {
                assert(this.player !== null);
                // 設定パネルを閉じる
                this.player.setting.hide();
                // ショートカットキー一覧モーダルを表示する
                player_store.shortcut_key_modal = true;
            });
        }
    }


    /*
     * L字画面のクロップ設定に応じて映像のクロップを変更する
     */
    private setupLShapedScreenCropHandler(): void {
        assert(this.player !== null);
        const settings_store = useSettingsStore();

        // リサイズ対象の映像要素
        let video_element = this.player.video;
        // 画質切り替え後に新しい映像要素が生成されるため、画質切り替え後にリサイズ対象を更新する
        this.player.on('quality_end', () => {
            if (!this.player || !this.player.video) {
                return;
            }
            video_element = this.player.video;
            crop();
        });

        // 現在の設定状態を DOM に反映する関数
        // 基本 TVRemotePlus のときの実装をそのまま移植した
        // ref: https://github.com/tsukumijima/TVRemotePlus/blob/master/htdocs/files/index.js#L410-L536
        const crop = () => {

            // L字画面のクロップが無効なときはスタイルを削除
            if (settings_store.settings.lshaped_screen_crop_enabled === false) {
                video_element.style.position = '';
                video_element.style.transform = '';
                video_element.style.transformOrigin = '';
                return;
            }

            // 現在の設定値を取得
            const lshaped_screen_crop_zoom_level = settings_store.settings.lshaped_screen_crop_zoom_level;
            const lshaped_screen_crop_x_position = settings_store.settings.lshaped_screen_crop_x_position;
            const lshaped_screen_crop_y_position = settings_store.settings.lshaped_screen_crop_y_position;
            const lshaped_screen_crop_zoom_origin = settings_store.settings.lshaped_screen_crop_zoom_origin;

            // 全てデフォルト（オフ）状態ならスタイルを削除
            // 空文字を入れると style 属性から当該スタイルが除去される
            if (lshaped_screen_crop_zoom_level === 100 && lshaped_screen_crop_x_position === 0 && lshaped_screen_crop_y_position === 0) {
                video_element.style.position = '';
                video_element.style.transform = '';
                video_element.style.transformOrigin = '';
            } else {
                // transform をクリア
                video_element.style.position = 'relative';
                video_element.style.transform = '';

                // 拡大起点別に
                switch (lshaped_screen_crop_zoom_origin) {
                    // 右上
                    case 'TopRight': {
                        // 拡大起点を右上に設定
                        video_element.style.transformOrigin = 'right top';
                        // 動画の表示サイズを 100% として、拡大率を超えない範囲で座標をずらす
                        video_element.style.transform += `translateX(${(lshaped_screen_crop_zoom_level - 100) * (lshaped_screen_crop_x_position / 100)}%) `;
                        video_element.style.transform += `translateY(-${(lshaped_screen_crop_zoom_level - 100) * (lshaped_screen_crop_y_position / 100)}%) `;
                        break;
                    }
                    // 右下
                    case 'BottomRight': {
                        // 拡大起点を右下に設定
                        video_element.style.transformOrigin = 'right bottom';
                        // 動画の表示サイズを 100% として、拡大率を超えない範囲で座標をずらす
                        video_element.style.transform += `translateX(${(lshaped_screen_crop_zoom_level - 100) * (lshaped_screen_crop_x_position / 100)}%) `;
                        video_element.style.transform += `translateY(${(lshaped_screen_crop_zoom_level - 100) * (lshaped_screen_crop_y_position / 100)}%) `;
                        break;
                    }
                    // 左上
                    case 'TopLeft': {
                        // 拡大起点を左上に設定
                        video_element.style.transformOrigin = 'left top';
                        // 動画の表示サイズを 100% として、拡大率を超えない範囲で座標をずらす
                        video_element.style.transform += `translateX(-${(lshaped_screen_crop_zoom_level - 100) * (lshaped_screen_crop_x_position / 100)}%) `;
                        video_element.style.transform += `translateY(-${(lshaped_screen_crop_zoom_level - 100) * (lshaped_screen_crop_y_position / 100)}%) `;
                        break;
                    }
                    // 左下
                    case 'BottomLeft': {
                        // 拡大起点を左下に設定
                        video_element.style.transformOrigin = 'left bottom';
                        // 動画の表示サイズを 100% として、拡大率を超えない範囲で座標をずらす
                        video_element.style.transform += `translateX(-${(lshaped_screen_crop_zoom_level - 100) * (lshaped_screen_crop_x_position / 100)}%) `;
                        video_element.style.transform += `translateY(${(lshaped_screen_crop_zoom_level - 100) * (lshaped_screen_crop_y_position / 100)}%) `;
                        break;
                    }
                }

                // video 要素を拡大
                // transform は後ろから適用されるため、先にリサイズしておかないと正しく座標をずらせない
                // ref: https://techblog.kayac.com/css-transform-tips
                video_element.style.transform += `scale(${lshaped_screen_crop_zoom_level / 100})`;
            }
        };

        // 初回実行
        crop();

        // 設定値が変更されたときに実行
        this.lshaped_screen_crop_watchers = [
            watch(() => settings_store.settings.lshaped_screen_crop_enabled, crop, { immediate: true }),
            watch(() => settings_store.settings.lshaped_screen_crop_zoom_level, crop, { immediate: true }),
            watch(() => settings_store.settings.lshaped_screen_crop_x_position, crop, { immediate: true }),
            watch(() => settings_store.settings.lshaped_screen_crop_y_position, crop, { immediate: true }),
            watch(() => settings_store.settings.lshaped_screen_crop_zoom_origin, crop, { immediate: true }),
        ];
    }


    /**
     * KonomiTV 本体の UI を含むプレイヤー全体のコンテナ要素がリサイズされたときのイベントハンドラーを登録する
     */
    private setupPlayerContainerResizeHandler(): void {

        // 監視対象のプレイヤー全体のコンテナ要素
        const player_container_element = document.querySelector('.watch-player')!;

        // プレイヤー全体のコンテナ要素がリサイズされた際に発火するイベント
        const resize_handler = () => {

            // コメント描画領域の要素
            if (this.player === null) return;
            const comment_area_element = this.player.danmaku!.container;

            // コメント描画領域の幅から算出した、映像の要素の幅/高さ (px)
            // 実際の映像の要素の幅は BML ブラウザの ShadowDOM 内に入ると正確な算出ができないため、代わりにコメント描画領域の幅を使って算出する
            const video_element_width = comment_area_element.clientWidth;
            const video_element_height = comment_area_element.clientWidth * (9 / 16);

            // プレイヤー全体と映像の高さの差（レターボックス）から、コメント描画領域の高さを狭める必要があるかを判定する
            // 2で割っているのは単体の差を測るため
            if (player_container_element === null || player_container_element.clientHeight === null) return;
            const letter_box_height = (player_container_element.clientHeight - video_element_height) / 2;

            // コメント描画領域の高さがしきい値より小さい場合、コメント描画領域のアスペクト比を狭める
            // しきい値はデバイスの画面サイズや向きによって異なる
            // スマホ縦画面ではコメント描画領域を狭める必要がある上部のヘッダーがないため、しきい値を 0 にする
            const threshold = Utils.isSmartphoneVertical() ? 0 : Utils.isSmartphoneHorizontal() ? 50 : 66;
            if (letter_box_height < threshold) {

                // コメント描画領域に必要な上下マージン
                const comment_area_vertical_margin = (threshold - letter_box_height) * 2;

                // 狭めるコメント描画領域の幅
                // 映像の要素の幅をそのまま利用する
                const comment_area_width = video_element_width;

                // 狭めるコメント描画領域の高さ
                const comment_area_height = video_element_height - comment_area_vertical_margin;

                // 狭めるコメント描画領域のアスペクト比を求める
                // https://tech.arc-one.jp/asepct-ratio/
                const gcd = (x: number, y: number) => {  // 最大公約数を求める関数
                    if (y === 0) return x;
                    return gcd(y, x % y);
                };
                // 幅と高さの最大公約数を求める
                const gcd_result = gcd(comment_area_width, comment_area_height);
                // 幅と高さをそれぞれ最大公約数で割ってアスペクト比を算出
                const comment_area_height_aspect = `${comment_area_width / gcd_result} / ${comment_area_height / gcd_result}`;

                // 一時的に transition を無効化する
                // アスペクト比の設定は連続して行われるが、その際に transition が適用されるとワンテンポ遅れたアニメーションになってしまう
                comment_area_element.style.transition = 'none';

                // コメント描画領域に算出したアスペクト比を設定する
                comment_area_element.style.setProperty('--comment-area-aspect-ratio', comment_area_height_aspect);

                // コメント描画領域に必要な上下マージンを設定する
                comment_area_element.style.setProperty('--comment-area-vertical-margin', `${comment_area_vertical_margin}px`);

                // 0.2秒後に再び transition を有効化する
                // 0.2秒より前にもう一度リサイズイベントが来た場合はタイマーがクリアされるため実行されない
                window.setTimeout(() => comment_area_element.style.transition = '', 0.2 * 1000);

            } else {

                // コメント描画領域に設定したアスペクト比・上下マージンを削除する
                comment_area_element.style.removeProperty('--comment-area-aspect-ratio');
                comment_area_element.style.removeProperty('--comment-area-vertical-margin');
            }
        };

        // 初回実行
        resize_handler();

        // 要素の監視を開始
        this.player_container_resize_observer = new ResizeObserver(resize_handler);
        this.player_container_resize_observer.observe(player_container_element);
    }


    /**
     * 一定の条件に基づいてプレイヤーのコントロール UI の表示状態を切り替える
     * マウスが動いたりタップされた時に実行するタイマー関数で、3秒間何も操作がなければプレイヤーのコントロール UI を非表示にする
     * 本来は View 側に実装すべきだが、プレイヤー側のロジックとも密接に関連しているため PlayerController に実装した
     * @param event マウスやタッチイベント (手動実行する際は省略する)
     * @param is_player_region_event プレイヤー画面の中で発火したイベントなら true に設定する
     * @param timeout_seconds 何も操作がない場合にコントロール UI を非表示にするまでの秒数
     */
    private setControlDisplayTimer(
        event: Event | null = null,
        is_player_region_event: boolean = false,
        timeout_seconds: number = 3,
    ): void {
        const player_store = usePlayerStore();

        // タッチデバイスで mousemove 、あるいはタッチデバイス以外で touchmove か click が発火した時は実行じない
        if (Utils.isTouchDevice() === true  && event !== null && (event.type === 'mousemove')) return;
        if (Utils.isTouchDevice() === false && event !== null && (event.type === 'touchmove' || event.type === 'click')) return;

        // 以前セットされたタイマーを止める
        window.clearTimeout(this.player_control_ui_hide_timer_id);

        // 実行された際にプレイヤーのコントロール UI を非表示にするタイマー関数 (setTimeout に渡すコールバック関数)
        const player_control_ui_hide_timer = () => {

            // 万が一実行されたタイミングですでに DPlayer が破棄されていたら何もしない
            if (this.player === null) return;

            // コメント入力フォームが表示されているときは実行しない
            // タイマーを掛け直してから抜ける
            if (this.player.template.controller.classList.contains('dplayer-controller-comment')) {
                this.player_control_ui_hide_timer_id =
                    window.setTimeout(player_control_ui_hide_timer, timeout_seconds * 1000);  // 3秒後に再実行
                return;
            }

            // コントロールを非表示にする
            player_store.is_control_display = false;

            // プレイヤーのコントロールと設定パネルを非表示にする
            this.player.controller.hide();
            this.player.setting.hide();
        };

        // 万が一実行されたタイミングですでに DPlayer が破棄されていたら何もしない
        if (this.player === null) return;

        // タッチデバイスかつプレイヤー画面の中がタップされたとき
        if (Utils.isTouchDevice() === true && is_player_region_event === true) {

            // DPlayer 側のコントロール UI の表示状態に合わせる
            if (this.player.controller.isShow()) {

                // コントロールを表示する
                player_store.is_control_display = true;

                // プレイヤーのコントロールを表示する
                this.player.controller.show();

                // 3秒間何も操作がなければコントロールを非表示にする
                // 3秒間の間一度でもタッチされればタイマーが解除されてやり直しになる
                this.player_control_ui_hide_timer_id =
                    window.setTimeout(player_control_ui_hide_timer, timeout_seconds * 1000);

            } else {

                // コントロール UI を非表示にする
                player_store.is_control_display = false;

                // DPlayer 側のコントロール UI と設定パネルを非表示にする
                this.player.controller.hide();
                this.player.setting.hide();
            }

        // それ以外の画面がクリックされたとき
        } else {

            // コントロール UI を表示する
            player_store.is_control_display = true;

            // DPlayer 側のコントロール UI を表示する
            this.player.controller.show();

            // 3秒間何も操作がなければコントロールを非表示にする
            // 3秒間の間一度でもマウスが動けばタイマーが解除されてやり直しになる
            this.player_control_ui_hide_timer_id =
                window.setTimeout(player_control_ui_hide_timer, timeout_seconds * 1000);
        }
    }


    /**
     * DPlayer と PlayerManager を破棄し、再生を終了する
     * 常に init() で作成したものが destroy() ですべてクリーンアップされるように実装すべき
     * PlayerController の再起動を行う場合、基本外部から直接 await destroy() と await init() は呼び出さず、代わりに
     * player_store.event_emitter.emit('PlayerRestartRequired', 'プレイヤーを再起動しています…') のようにイベントを発火させるべき
     */
    public async destroy(): Promise<void> {
        const settings_store = useSettingsStore();
        const player_store = usePlayerStore();

        // すでに破棄されているのに再度実行してはならない
        if (this.destroyed === true) {
            return;
        }
        // すでに破棄中なら何もしない
        if (this.destroying === true) {
            return;
        }
        this.destroying = true;

        // 視聴履歴の最終位置を更新
        // 現在の再生位置を取得するため、プレイヤーの破棄前に実行する必要がある
        if (this.playback_mode === 'Video' && this.player && this.player.video) {
            const history_index = settings_store.settings.watched_history.findIndex(
                history => history.video_id === player_store.recorded_program.id
            );
            if (history_index !== -1) {
                // 次再生するときにスムーズに再開できるよう、現在の再生位置の10秒前の位置を記録する
                const current_time = this.player.video.currentTime - 10;
                settings_store.settings.watched_history[history_index].last_playback_position = current_time;
                settings_store.settings.watched_history[history_index].updated_at = Utils.time();
                console.log(`\u001b[31m[PlayerController] Last playback position updated. (Video ID: ${player_store.recorded_program.id}, last_playback_position: ${current_time})`);
            }
        }

        console.log('\u001b[31m[PlayerController] Destroying...');

        // 登録されている PlayerManager をすべて破棄
        // CSS アニメーションの関係上、ローディング状態にする前に破棄する必要がある (特に LiveDataBroadcastingManager)
        // 同期処理すると時間が掛かるので、並行して実行する
        await Promise.all(this.player_managers.map(async (player_manager) => player_manager.destroy()));
        this.player_managers = [];

        // Screen Wake Lock API で確保した起動ロックを解放
        // 起動ロックが確保できていない場合は何もしない
        if (this.screen_wake_lock !== null) {
            this.screen_wake_lock.release();
            this.screen_wake_lock = null;
            console.log('\u001b[31m[PlayerController] Screen Wake Lock API: Screen Wake Lock released.');
        }

        // ローディング中の背景写真を隠す
        player_store.is_background_display = false;

        // 再びローディング状態にする
        player_store.is_loading = true;

        // コメントの取得に失敗した際のエラーメッセージを削除
        player_store.live_comment_init_failed_message = null;
        player_store.video_comment_init_failed_message = null;

        // 映像がフェードアウトするアニメーション (0.2秒) 分待ってから実行
        // この 0.2 秒の間に音量をフェードアウトさせる
        if (this.player !== null) {
            // 0.2 秒間かけて current_volume から 0 まで音量を下げる
            const current_volume = this.player.user.get('volume');  // 0.0 ~ 1.0 の範囲
            const volume_step = current_volume / 10;
            for (let i = 0; i < 10; i++) {  // 10 回に分けて音量を下げる
                await Utils.sleep(0.2 / 10);
                // ごく稀に映像が既に破棄されている or まだ再生開始されていない場合がある (?) ので、その場合は実行しない
                if (this.player && this.player.video) {
                    // 音量が 0 より小さくならないようにする
                    // 浮動小数点絡みの問題 (丸め誤差) が出るため小数第3位で切り捨てる
                    this.player.video.volume = Math.max(Utils.mathFloor(this.player.video.volume - volume_step, 3), 0);
                }
            }
            // 最後に音量を 0 に設定
            // 上記ロジックでは丸め誤差の関係で完全に 0 とは一致しないことがあるため
            this.player.video.volume = 0;
        }

        // タイマーを破棄
        if (this.live_force_seek_interval_timer_cancel !== null) {
            this.live_force_seek_interval_timer_cancel();
            this.live_force_seek_interval_timer_cancel = null;
        }
        if (this.video_keep_alive_interval_timer_cancel !== null) {
            this.video_keep_alive_interval_timer_cancel();
            this.video_keep_alive_interval_timer_cancel = null;
        }
        window.clearTimeout(this.watched_history_threshold_timer_id);
        window.clearTimeout(this.player_control_ui_hide_timer_id);

        // プレイヤー全体のコンテナ要素の監視を停止
        if (this.player_container_resize_observer !== null) {
            this.player_container_resize_observer.disconnect();
            this.player_container_resize_observer = null;
        }

        // L字画面のクロップ設定で使うウォッチャーを破棄
        if (this.lshaped_screen_crop_watchers.length > 0) {
            this.lshaped_screen_crop_watchers.forEach((unwatcher) => unwatcher());
            this.lshaped_screen_crop_watchers = [];
        }

        // DPlayer 本体を破棄
        // なぜか例外が出ることがあるので try-catch で囲む
        if (this.player !== null) {
            // プレイヤーの破棄を実行する前に、DPlayer 側に登録された HTMLVideoElement の error イベントハンドラーを全て削除
            // Safari のみ、削除しておかないと「動画の読み込みに失敗しました」というエラーが発生する
            if (this.player.events.events['error']) {
                this.player.events.events['error'] = [];
            }
            // 通常 this.player.destroy() が実行された後 mpegts.js も自動的に破棄されるのだが、Safari のみ
            // なぜか video.src = '' を実行した後に mpegts.js を破棄するとエラーというか挙動不審になるので、
            // あえて mpegts.js を明示的に先に破棄しておいて Safari の地雷を回避する
            if (this.player.plugins.mpegts) {
                try {
                    this.player.plugins.mpegts.unload();
                    this.player.plugins.mpegts.detachMediaElement();
                    this.player.plugins.mpegts.destroy();
                } catch (e) {
                    // 何もしない
                }
            }
            // 引数に true を指定して、破棄後も DPlayer 側の HTML 要素を保持する
            // これにより、チャンネルを切り替えるなどして再度初期化されるまでの僅かな間もプレイヤーのコントロール UI が表示される (動作はしない)
            // ここで HTML 要素を削除してしまうと、プレイヤーのコントロール UI が一瞬削除されることでちらつきが発生して見栄えが悪い
            // HTML 要素を保持する分、破棄中に描画されていたコメントも残ってしまうので、破棄前にコメントを全て削除する
            this.player.danmaku!.clear();
            try {
                this.player.destroy(true);
            } catch (e) {
                // 何もしない
            }
            this.player = null;
        }

        // 破棄済みかどうかのフラグを立てる
        this.destroying = false;
        this.destroyed = true;

        // PlayerStore にプレイヤーを破棄したことを通知
        player_store.is_player_initialized = false;

        console.log('\u001b[31m[PlayerController] Destroyed.');
    }
}

export default PlayerController;<|MERGE_RESOLUTION|>--- conflicted
+++ resolved
@@ -298,12 +298,8 @@
                 // ライブ視聴: チャンネル情報がセットされているはず
                 if (this.playback_mode === 'Live') {
                     // ライブストリーミング API のベース URL
-<<<<<<< HEAD
                     const streaming_api_base_url = `${Utils.getApiBaseUrl()}/streams/live/${channels_store.channel.current.display_channel_id}`;
 
-=======
-                    const streaming_api_base_url = `${Utils.api_base_url}/streams/live/${channels_store.channel.current.display_channel_id}`;
->>>>>>> 589a4fe9
                     // ラジオチャンネルの場合
                     // API が受け付ける画質の値は通常のチャンネルと同じだが (手抜き…)、実際の画質は 48KHz/192kbps で固定される
                     // ラジオチャンネルの場合は、1080p と渡しても 48kHz/192kbps 固定の音声だけの MPEG-TS が配信される
@@ -344,12 +340,8 @@
                 // ビデオ視聴: 録画番組情報がセットされているはず
                 } else {
                     // ビデオストリーミング API のベース URL
-<<<<<<< HEAD
                     const streaming_api_base_url = `${Utils.getApiBaseUrl()}/streams/video/${player_store.recorded_program.id}`;
 
-=======
-                    const streaming_api_base_url = `${Utils.api_base_url}/streams/video/${player_store.recorded_program.id}`;
->>>>>>> 589a4fe9
                     // 画質リストを作成
                     for (const quality_name of VIDEO_STREAMING_QUALITIES) {
                         // 画質ごとに異なるセッション ID を生成 (セッション ID は UUID の - で区切って一番左側のみを使う)
@@ -374,7 +366,7 @@
                         quality: qualities,
                         defaultQuality: default_quality,
                         thumbnails: {
-                            url: `${Utils.api_base_url}/videos/${player_store.recorded_program.id}/thumbnail/tiled`,
+                            url: `${Utils.getApiBaseUrl()}/videos/${player_store.recorded_program.id}/thumbnail/tiled`,
                             interval: (() => {
                                 // 以下のロジックは server/app/metadata/ThumbnailGenerator.py のものと同一
                                 // 録画番組の長さ (分単位で切り捨て)
@@ -986,12 +978,8 @@
                 // 画質切り替えでベース URL が変わることも想定し、あえて毎回 API URL を取得している
                 if (this.player === null) return;
                 const api_quality = PlayerUtils.extractVideoAPIQualityFromDPlayer(this.player);
-<<<<<<< HEAD
-                await APIClient.put(`${Utils.getApiBaseUrl()}/streams/video/${player_store.recorded_program.id}/${api_quality}/keep-alive`);
-=======
                 const session_id = PlayerUtils.extractSessionIdFromDPlayer(this.player);
-                await APIClient.put(`${Utils.api_base_url}/streams/video/${player_store.recorded_program.id}/${api_quality}/keep-alive?session_id=${session_id}`);
->>>>>>> 589a4fe9
+                await APIClient.put(`${Utils.getApiBaseUrl()}/streams/video/${player_store.recorded_program.id}/${api_quality}/keep-alive?session_id=${session_id}`);
             }, 5 * 1000);
         }
 
