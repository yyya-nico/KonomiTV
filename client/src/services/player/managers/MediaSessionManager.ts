

import DPlayer from 'dplayer';

import router from '@/router';
import PlayerManager from '@/services/player/PlayerManager';
import useChannelsStore from '@/stores/ChannelsStore';
import usePlayerStore from '@/stores/PlayerStore';
import Utils from '@/utils';


/**
 * MediaSession API を使いメディア通知を管理する PlayerManager
 */
class MediaSessionManager implements PlayerManager {

    // ユーザー操作により DPlayer 側で画質が切り替わった際、この PlayerManager の再起動が必要かどうかを PlayerController に示す値
    public readonly restart_required_when_quality_switched = false;

    // DPlayer のインスタンス
    // 設計上コンストラクタ以降で変更すべきでないため readonly にしている
    private readonly player: DPlayer;

    // 再生モード (Live: ライブ視聴, Video: ビデオ視聴)
    private readonly playback_mode: 'Live' | 'Video';

    // 破棄済みかどうか
    private destroyed = false;

    /**
     * コンストラクタ
     * @param player DPlayer のインスタンス
     * @param playback_mode 再生モード (Live: ライブ視聴, Video: ビデオ視聴)
     */
    constructor(player: DPlayer, playback_mode: 'Live' | 'Video') {
        this.player = player;
        this.playback_mode = playback_mode;
    }


    /**
     * MediaSession 情報をブラウザに登録する
     * 再生中のチャンネル情報・番組情報・録画番組情報が変更された場合は、一度破棄してから再度実行する必要がある
     */
    public async init(): Promise<void> {
        const channels_store = useChannelsStore();
        const player_store = usePlayerStore();

        // MediaSession API がサポートされていない場合は何もしない
        if (('mediaSession' in navigator) === false) {
            console.log('[MediaSessionManager] Initialized. (MediaSession API is not supported.)');
            return;
        }

        // 破棄済みかどうかのフラグを下ろす
        this.destroyed = false;

        // MediaSession API を使い、メディア通知の表示をカスタマイズ

<<<<<<< HEAD
        // ライブ視聴でアートワークとして表示するアイコン
        const live_artwork = [
            {src: '/konomitv/assets/images/icons/icon-maskable-192px.png', sizes: '192x192', type: 'image/png'},
            {src: '/konomitv/assets/images/icons/icon-maskable-512px.png', sizes: '512x512', type: 'image/png'},
        ];

        // ビデオ視聴でアートワークとして表示する番組サムネイル
        // TODO: ちゃんと録画番組のサムネイルを設定すべき
        const video_artwork = [
            {src: '/konomitv/assets/images/icons/icon-maskable-192px.png', sizes: '192x192', type: 'image/png'},
            {src: '/konomitv/assets/images/icons/icon-maskable-512px.png', sizes: '512x512', type: 'image/png'},
=======
        // アートワークとして表示するアイコン
        // ライブ視聴では KonomiTV のアイコンを、録画再生ではサムネイルを設定する
        const artwork = (this.playback_mode === 'Live') ? [
            {src: '/assets/images/icons/icon-maskable-192px.png', sizes: '192x192', type: 'image/png'},
            {src: '/assets/images/icons/icon-maskable-512px.png', sizes: '512x512', type: 'image/png'},
        ] : [
            {src: `${Utils.api_base_url}/videos/${player_store.recorded_program.id}/thumbnail`, sizes: '480x270', type: 'image/webp'},
>>>>>>> 589a4fe9
        ];

        // メディア通知の表示をカスタマイズ
        // ライブ視聴: 番組タイトル・チャンネル名・アイコンを表示
        if (this.playback_mode === 'Live') {
            navigator.mediaSession.metadata = new MediaMetadata({
                title: channels_store.channel.current.program_present?.title ?? '放送休止',
                artist: channels_store.channel.current.name,
                artwork: artwork,
            });
        // ビデオ視聴: 番組タイトル・シリーズタイトル・サムネイルを表示
        // シリーズタイトルが取得できていない場合は番組タイトルが代わりに設定される
        } else {
            navigator.mediaSession.metadata = new MediaMetadata({
                title: player_store.recorded_program.title,
                artist: player_store.recorded_program.series_title ?? player_store.recorded_program.title,
                artwork: artwork,
            });
        }

        // 再生速度や再生位置が変更された際に MediaSession の情報を更新する
        // ライブ視聴時は再生位置自体が無限なので何も起こらない
        this.player.on('ratechange', this.updateMediaSessionPositionState.bind(this));
        this.player.on('seeking', this.updateMediaSessionPositionState.bind(this));
        this.player.on('seeked', this.updateMediaSessionPositionState.bind(this));

        // メディア通知上のボタンが押されたときのイベント
        // 再生
        navigator.mediaSession.setActionHandler('play', () => this.player?.play());
        // 停止
        navigator.mediaSession.setActionHandler('pause', () => this.player?.pause());
        // 前/次の再生位置にシーク (ビデオ視聴時のみ)
        if (this.playback_mode === 'Video') {
            // 前の再生位置にシーク
            navigator.mediaSession.setActionHandler('seekbackward', (details) => {
                const seek_offset = details.seekOffset ?? 10;  // デフォルト: 10 秒早戻し
                this.player.seek(this.player.video.currentTime - seek_offset);
            });
            // 次の再生位置にシーク
            navigator.mediaSession.setActionHandler('seekforward', (details) => {
                const seek_offset = details.seekOffset ?? 10;  // デフォルト: 10 秒早送り
                this.player.seek(this.player.video.currentTime + seek_offset);
            });
            // イベントで渡された再生位置にシーク
            navigator.mediaSession.setActionHandler('seekto', (details) => {
                this.player.seek(details.seekTime!);
            });
        }
        // 前のトラックに移動
        navigator.mediaSession.setActionHandler('previoustrack', async () => {
            // ライブ視聴: 前のチャンネルに切り替え
            if (this.playback_mode === 'Live') {
                navigator.mediaSession.metadata = new MediaMetadata({
                    title: channels_store.channel.previous.program_present?.title ?? '放送休止',
                    artist: channels_store.channel.previous.name,
                    artwork: artwork,
                });
                // ルーティングを前のチャンネルに置き換える
                await router.push({path: `/tv/watch/${channels_store.channel.previous.display_channel_id}`});
            // ビデオ視聴: シリーズ番組の前の話数に切り替え
            } else {
                // TODO: 未実装
            }
        });
        // 次のトラックに移動
        navigator.mediaSession.setActionHandler('nexttrack', async () => {  // 次のチャンネルに切り替え
            // ライブ視聴: 次のチャンネルに切り替え
            if (this.playback_mode === 'Live') {
                navigator.mediaSession.metadata = new MediaMetadata({
                    title: channels_store.channel.next.program_present?.title ?? '放送休止',
                    artist: channels_store.channel.next.name,
                    artwork: artwork,
                });
                // ルーティングを次のチャンネルに置き換える
                await router.push({path: `/tv/watch/${channels_store.channel.next.display_channel_id}`});
            // ビデオ視聴: シリーズ番組の次の話数に切り替え
            } else {
                // TODO: 未実装
            }
        });
        // Picture-in-Picture モードに切り替える (Chrome 120 以降のみ対応)
        // これによりブラウザのメディアコントロールから Document Picture-in-Picture を開始できるようになる
        // ref: https://developer.chrome.com/blog/automatic-picture-in-picture
        try {
            (navigator.mediaSession as any).setActionHandler('enterpictureinpicture', async () => {
                // DocumentPiPManager が正常に初期化されていれば HTMLVideoElement.requestPictureInPicture() に注入したフックにより
                // 映像のみの Picture-in-Picture の代わりに Document Picture-in-Picture が開始される
                // Document Picture-in-Picture API がサポートされていない場合は通常の Picture-in-Picture が開始される
                this.player.video.requestPictureInPicture();
            });
        } catch (error) {
            console.log('[MediaSessionManager] The enterpictureinpicture action is not yet supported.');
        }

        console.log('[MediaSessionManager] Initialized.');
    }


    /**
     * メディア通知上の再生位置を更新する
     */
    private updateMediaSessionPositionState(): void {

        // 破棄済みなら何もしない
        // DPlayer に登録したイベントから破棄後のタイミングでこのメソッドが呼ばれる可能性がなくもないので、念のため
        if (this.destroyed === true) {
            return;
        }

        if ('setPositionState' in navigator.mediaSession) {
            // ビデオ視聴のみ
            if (this.playback_mode === 'Video') {
                navigator.mediaSession.setPositionState({
                    // 現在の動画の長さ
                    duration: this.player.video.duration,
                    // 現在の動画の再生速度
                    playbackRate: this.player.video.playbackRate,
                    // 現在の動画の再生位置
                    position: this.player.video.currentTime,
                });
            }
        }
    }


    /**
     * MediaSession 情報をブラウザから削除する
     */
    public async destroy(): Promise<void> {

        // MediaSession API がサポートされていない場合は何もしない
        if (('mediaSession' in navigator) === false) {
            console.log('[MediaSessionManager] Destroyed. (MediaSession API is not supported.)');
            return;
        }

        // DPlayer からイベントを削除
        this.player.off('ratechange', this.updateMediaSessionPositionState.bind(this));
        this.player.off('seeking', this.updateMediaSessionPositionState.bind(this));
        this.player.off('seeked', this.updateMediaSessionPositionState.bind(this));

        // MediaSession API を使い、メディア通知の表示をリセット
        navigator.mediaSession.metadata = null;
        navigator.mediaSession.setActionHandler('play', null);
        navigator.mediaSession.setActionHandler('pause', null);
        navigator.mediaSession.setActionHandler('seekbackward', null);
        navigator.mediaSession.setActionHandler('seekforward', null);
        navigator.mediaSession.setActionHandler('previoustrack', null);
        navigator.mediaSession.setActionHandler('nexttrack', null);
        try {
            (navigator.mediaSession as any).setActionHandler('enterpictureinpicture', null);
        } catch (error) {
            // 何もしない
        }
        if ('setPositionState' in navigator.mediaSession) {
            // Safari ではなぜかエラーになるので実行しない
            if (Utils.isSafari() === false) {
                navigator.mediaSession.setPositionState({});  // 空のオブジェクトを渡して状態をリセット
            }
        }

        // 破棄済みかどうかのフラグを立てる
        this.destroyed = true;

        console.log('[MediaSessionManager] Destroyed.');
    }
}

export default MediaSessionManager;<|MERGE_RESOLUTION|>--- conflicted
+++ resolved
@@ -57,27 +57,13 @@
 
         // MediaSession API を使い、メディア通知の表示をカスタマイズ
 
-<<<<<<< HEAD
-        // ライブ視聴でアートワークとして表示するアイコン
-        const live_artwork = [
-            {src: '/konomitv/assets/images/icons/icon-maskable-192px.png', sizes: '192x192', type: 'image/png'},
-            {src: '/konomitv/assets/images/icons/icon-maskable-512px.png', sizes: '512x512', type: 'image/png'},
-        ];
-
-        // ビデオ視聴でアートワークとして表示する番組サムネイル
-        // TODO: ちゃんと録画番組のサムネイルを設定すべき
-        const video_artwork = [
-            {src: '/konomitv/assets/images/icons/icon-maskable-192px.png', sizes: '192x192', type: 'image/png'},
-            {src: '/konomitv/assets/images/icons/icon-maskable-512px.png', sizes: '512x512', type: 'image/png'},
-=======
         // アートワークとして表示するアイコン
         // ライブ視聴では KonomiTV のアイコンを、録画再生ではサムネイルを設定する
         const artwork = (this.playback_mode === 'Live') ? [
-            {src: '/assets/images/icons/icon-maskable-192px.png', sizes: '192x192', type: 'image/png'},
-            {src: '/assets/images/icons/icon-maskable-512px.png', sizes: '512x512', type: 'image/png'},
+            {src: '/konomitv/assets/images/icons/icon-maskable-192px.png', sizes: '192x192', type: 'image/png'},
+            {src: '/konomitv/assets/images/icons/icon-maskable-512px.png', sizes: '512x512', type: 'image/png'},
         ] : [
-            {src: `${Utils.api_base_url}/videos/${player_store.recorded_program.id}/thumbnail`, sizes: '480x270', type: 'image/webp'},
->>>>>>> 589a4fe9
+            {src: `${Utils.getApiBaseUrl()}/videos/${player_store.recorded_program.id}/thumbnail`, sizes: '480x270', type: 'image/webp'},
         ];
 
         // メディア通知の表示をカスタマイズ
