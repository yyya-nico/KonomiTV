
import asyncio
import atexit
import mimetypes
import tortoise.contrib.fastapi
import tortoise.log
from fastapi import FastAPI
from fastapi import Request
from fastapi import status
from fastapi import Response
from fastapi.middleware.cors import CORSMiddleware
from fastapi.responses import JSONResponse
<<<<<<< HEAD
from fastapi_restful.tasks import repeat_every
=======
from fastapi.staticfiles import StaticFiles
from fastapi_utils.tasks import repeat_every
>>>>>>> 589a4fe9
from pathlib import Path

from app import logging
from app.config import Config
from app.config import LoadConfig
from app.constants import (
    CLIENT_DIR,
    DATABASE_CONFIG,
    QUALITY,
    VERSION,
)
from app.metadata.RecordedScanTask import RecordedScanTask
from app.models.Channel import Channel
from app.models.Program import Program
from app.models.TwitterAccount import TwitterAccount
from app.routers import (
    CapturesRouter,
    ChannelsRouter,
    DataBroadcastingRouter,
    LiveStreamsRouter,
    MaintenanceRouter,
    NiconicoRouter,
    ProgramsRouter,
    ReservationConditionsRouter,
    ReservationsRouter,
    SeriesRouter,
    SettingsRouter,
    TwitterRouter,
    UsersRouter,
    VersionRouter,
    VideosRouter,
)
from app.routers import VideoStreamsRouter
from app.streams.LiveStream import LiveStream
from app.utils.edcb.EDCBTuner import EDCBTuner


# もし Config() の実行時に AssertionError が発生した場合は、LoadConfig() を実行してサーバー設定データをロードする
## 自動リロードモードでは app.py がサーバープロセスのエントリーポイントになるため、
## サーバープロセス上にサーバー設定データがロードされていない状態になる
try:
    CONFIG = Config()
except AssertionError:
    # バリデーションは既にサーバー起動時に行われているためスキップする
    CONFIG = LoadConfig(bypass_validation=True)

# FastAPI を初期化
app = FastAPI(
    title = 'KonomiTV',
    description = 'KonomiTV: Kept Organized, Notably Optimized, Modern Interface TV media server',
    version = VERSION,
    openapi_url = '/api/openapi.json',
    docs_url = '/api/docs',
    redoc_url = '/api/redoc',
)

# ルーターの追加
app.include_router(ChannelsRouter.router)
app.include_router(ProgramsRouter.router)
app.include_router(VideosRouter.router)
app.include_router(SeriesRouter.router)
app.include_router(LiveStreamsRouter.router)
app.include_router(VideoStreamsRouter.router)
app.include_router(ReservationsRouter.router)
app.include_router(ReservationConditionsRouter.router)
app.include_router(CapturesRouter.router)
app.include_router(DataBroadcastingRouter.router)
app.include_router(NiconicoRouter.router)
app.include_router(TwitterRouter.router)
app.include_router(UsersRouter.router)
app.include_router(SettingsRouter.router)
app.include_router(MaintenanceRouter.router)
app.include_router(VersionRouter.router)

# CORS の設定
<<<<<<< HEAD
## 全てのオリジンからのリクエストを許可
CORS_ORIGINS = ['*']
app.add_middleware(
    CORSMiddleware,
    allow_origins = CORS_ORIGINS,
=======
## 開発環境では全てのオリジンからのリクエストを許可
## 本番環境では app.konomi.tv 以外のオリジンからのリクエストを拒否
CORS_ORIGINS = ['*'] if CONFIG.general.debug is True else ['https://app.konomi.tv']
app.add_middleware(
    CORSMiddleware,
    allow_origins = CORS_ORIGINS,
    # すべての HTTP メソッドと HTTP ヘッダーを許可
>>>>>>> 589a4fe9
    allow_methods = ['*'],
    allow_headers = ['*'],
    allow_credentials = True,
)

# 拡張子と MIME タイプの対照表を上書きする
## StaticFiles の内部動作は mimetypes.guess_type() の挙動に応じて変化する
## 一部 Windows 環境では mimetypes.guess_type() が正しく機能しないため、明示的に指定しておく
for suffix, mime_type in [
    ('.css', 'text/css'),
    ('.html', 'text/html'),
    ('.ico', 'image/x-icon'),
    ('.js', 'application/javascript'),
    ('.json', 'application/json'),
    ('.map', 'application/json'),
    ]:
    guess = mimetypes.guess_type(f'foo{suffix}')[0]
    if guess != mime_type:
        mimetypes.add_type(mime_type, suffix)

<<<<<<< HEAD
# ルート以下のルーティング
=======
# 静的ファイルの配信
app.mount('/assets', StaticFiles(directory=CLIENT_DIR / 'assets', html=True))

# ルート以下のルーティング (同期ファイル I/O を伴うため同期関数として実装している)
>>>>>>> 589a4fe9
# ファイルが存在すればそのまま配信し、ファイルが存在しなければ index.html を返す
@app.get('/{file:path}', include_in_schema=False)
def Root(file: str):

    # ディレクトリトラバーサル対策のためのチェック
    ## ref: https://stackoverflow.com/a/45190125/17124142
    try:
        CLIENT_DIR.joinpath(Path(file)).resolve().relative_to(CLIENT_DIR.resolve())
    except ValueError:
        # URL に指定されたファイルパスが CLIENT_DIR の外側のフォルダを指している場合は、
        # ファイルが存在するかに関わらず一律で 404 Not Found を返す
        return Response(status_code = status.HTTP_404_NOT_FOUND)

    # 404 Not Found を返す
    if file.startswith('api/'):
        return JSONResponse({'detail': 'Not Found'}, status_code = status.HTTP_404_NOT_FOUND)
    else:
        return Response(status_code = status.HTTP_404_NOT_FOUND)

# Internal Server Error のハンドリング
@app.exception_handler(Exception)
async def ExceptionHandler(request: Request, exc: Exception):
    return JSONResponse(
        {'detail': f'Oops! {type(exc).__name__} did something. There goes a rainbow...'},
        status_code = status.HTTP_500_INTERNAL_SERVER_ERROR,
        # FastAPI の謎仕様で CORSMiddleware は exception_handler に対しては効かないので、ここで自前で CORS ヘッダーを付与する
        headers = {'Access-Control-Allow-Origin': CORS_ORIGINS[0] if len(CORS_ORIGINS) > 0 else ''},
    )

# Tortoise ORM の初期化
## Tortoise ORM が利用するロガーを Uvicorn のロガーに差し替える
## ref: https://github.com/tortoise/tortoise-orm/issues/529
tortoise.log.logger = logging.logger
tortoise.log.db_client_logger = logging.logger
## Tortoise ORM を FastAPI に登録する
## ref: https://tortoise-orm.readthedocs.io/en/latest/contrib/fastapi.html
tortoise.contrib.fastapi.register_tortoise(
    app = app,
    config = DATABASE_CONFIG,
    generate_schemas = True,
    add_exception_handlers = True,
)

# サーバーの起動時に実行する
recorded_scan_task: RecordedScanTask | None = None
@app.on_event('startup')
async def Startup():
    global recorded_scan_task

    # チャンネル情報を更新
    await Channel.update()

    # ニコニコ実況関連のステータスを更新
    await Channel.updateJikkyoStatus()

    # 番組情報を更新
    await Program.update()

    # 登録されている Twitter アカウントの情報を更新
    await TwitterAccount.updateAccountsInformation()

    # 全てのチャンネル&品質のライブストリームを初期化する
    for channel in await Channel.filter(is_watchable=True).order_by('channel_number'):
        for quality in QUALITY:
            LiveStream(channel.display_channel_id, quality)

    # 録画フォルダ監視・メタデータ更新/同期タスクを開始
    ## 録画ファイルの量次第では録画ファイルの更新確認に時間がかかるため、非同期で実行する
    # ref: https://docs.astral.sh/ruff/rules/asyncio-dangling-task/
    recorded_scan_task = RecordedScanTask()
    await recorded_scan_task.start()

# サーバー設定で指定された時間 (デフォルト: 15分) ごとに1回、チャンネル情報と番組情報を更新する
# チャンネル情報は頻繁に変わるわけではないけど、手動で再起動しなくても自動で変更が適用されてほしい
# 番組情報の更新処理はかなり重くストリーム配信などの他の処理に影響してしまうため、マルチプロセスで実行する
@app.on_event('startup')
@repeat_every(
    seconds = CONFIG.general.program_update_interval * 60,
    wait_first = CONFIG.general.program_update_interval * 60,
    logger = logging.logger,
)
async def UpdateChannelAndProgram():
    await Channel.update()
    await Channel.updateJikkyoStatus()
    await Program.update(multiprocess=True)

# 30秒に1回、ニコニコ実況関連のステータスを更新する
@app.on_event('startup')
@repeat_every(seconds=0.5 * 60, wait_first=0.5 * 60, logger=logging.logger)
async def UpdateChannelJikkyoStatus():
    await Channel.updateJikkyoStatus()

# 1時間に1回、登録されている Twitter アカウントの情報を更新する
@app.on_event('startup')
@repeat_every(seconds=60 * 60, wait_first=60 * 60, logger=logging.logger)
async def UpdateTwitterAccountInformation():
    await TwitterAccount.updateAccountsInformation()

# サーバーの終了時に実行する
cleanup = False
@app.on_event('shutdown')
async def Shutdown():

    # 2度呼ばれないように
    global cleanup
    if cleanup is True:
        return
    cleanup = True

    # 全てのライブストリームを終了する
    for live_stream in LiveStream.getAllLiveStreams():
        live_stream.setStatus('Offline', 'ライブストリームは Offline です。', True)

    # 全てのチューナーインスタンスを終了する (EDCB バックエンドのみ)
    if CONFIG.general.backend == 'EDCB':
        await EDCBTuner.closeAll()

    # 録画フォルダ監視タスクを停止
    global recorded_scan_task
    if recorded_scan_task is not None:
        await recorded_scan_task.stop()
        recorded_scan_task = None

# shutdown イベントが発火しない場合も想定し、アプリケーションの終了時に Shutdown() が確実に呼ばれるように
# atexit は同期関数しか実行できないので、asyncio.run() でくるむ
atexit.register(asyncio.run, Shutdown())<|MERGE_RESOLUTION|>--- conflicted
+++ resolved
@@ -10,12 +10,8 @@
 from fastapi import Response
 from fastapi.middleware.cors import CORSMiddleware
 from fastapi.responses import JSONResponse
-<<<<<<< HEAD
-from fastapi_restful.tasks import repeat_every
-=======
 from fastapi.staticfiles import StaticFiles
 from fastapi_utils.tasks import repeat_every
->>>>>>> 589a4fe9
 from pathlib import Path
 
 from app import logging
@@ -91,21 +87,12 @@
 app.include_router(VersionRouter.router)
 
 # CORS の設定
-<<<<<<< HEAD
 ## 全てのオリジンからのリクエストを許可
 CORS_ORIGINS = ['*']
 app.add_middleware(
     CORSMiddleware,
     allow_origins = CORS_ORIGINS,
-=======
-## 開発環境では全てのオリジンからのリクエストを許可
-## 本番環境では app.konomi.tv 以外のオリジンからのリクエストを拒否
-CORS_ORIGINS = ['*'] if CONFIG.general.debug is True else ['https://app.konomi.tv']
-app.add_middleware(
-    CORSMiddleware,
-    allow_origins = CORS_ORIGINS,
     # すべての HTTP メソッドと HTTP ヘッダーを許可
->>>>>>> 589a4fe9
     allow_methods = ['*'],
     allow_headers = ['*'],
     allow_credentials = True,
@@ -126,14 +113,7 @@
     if guess != mime_type:
         mimetypes.add_type(mime_type, suffix)
 
-<<<<<<< HEAD
 # ルート以下のルーティング
-=======
-# 静的ファイルの配信
-app.mount('/assets', StaticFiles(directory=CLIENT_DIR / 'assets', html=True))
-
-# ルート以下のルーティング (同期ファイル I/O を伴うため同期関数として実装している)
->>>>>>> 589a4fe9
 # ファイルが存在すればそのまま配信し、ファイルが存在しなければ index.html を返す
 @app.get('/{file:path}', include_in_schema=False)
 def Root(file: str):
