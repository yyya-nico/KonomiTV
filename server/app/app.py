--- conflicted
+++ resolved
@@ -6,18 +6,9 @@
 
 import tortoise.contrib.fastapi
 import tortoise.log
-<<<<<<< HEAD
-from fastapi import FastAPI
-from fastapi import Request
-from fastapi import status
-from fastapi import Response
-from fastapi.middleware.cors import CORSMiddleware
-from fastapi.responses import JSONResponse
-=======
 from fastapi import FastAPI, Request, status
 from fastapi.middleware.cors import CORSMiddleware
 from fastapi.responses import FileResponse, JSONResponse
->>>>>>> f332d404
 from fastapi.staticfiles import StaticFiles
 from fastapi_utils.tasks import repeat_every
 
